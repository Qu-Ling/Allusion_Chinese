--- conflicted
+++ resolved
@@ -2,19 +2,11 @@
 .quick-search {
   background-color: var(--background-color);
   position: sticky;
-<<<<<<< HEAD
-  width: calc(100% - 0.75rem);
-=======
->>>>>>> 6a78f2a5
   padding: 0 0.25rem;
   top: 0.2rem;
   z-index: 9;
   display: flex;
-<<<<<<< HEAD
-  border-bottom: 2px solid $black;
-=======
   border-bottom: 2px solid var(--background-separator-color);
->>>>>>> 6a78f2a5
   box-shadow: $pt-dark-elevation-shadow-2;
   transition: max-height 200ms ease-in-out;
 
@@ -161,11 +153,19 @@
 
   &:hover .thumbnail-tags {
     background-color: rgba(0, 0, 0, 0.25);
-<<<<<<< HEAD
-  }
-
-  #fileInfo {
-    grid-area: info;
+  }
+}
+
+.thumbnail-tags {
+  grid-area: tags;
+  width: 100%;
+  height: auto;
+  padding: 0.4em 0.4rem 0.15rem 0.4rem;
+  position: absolute;
+  bottom: 0;
+  background: none;
+  > * {
+    margin: 0.25em;
   }
 }
 
@@ -176,10 +176,6 @@
   border-radius: 0.25rem;
   // Allow dragging of images to elsewhere (drag-export)
   -webkit-user-drag: element;
-
-  &:hover {
-    background: none !important;
-  }
 
   .placeholder {
     width: 100%;
@@ -220,8 +216,6 @@
     transition-property: clip-path, filter;
     transition-duration: 0.2s;
     transition-timing-function: $pt-transition-cubic2;
-=======
->>>>>>> 6a78f2a5
   }
 }
 
@@ -238,50 +232,6 @@
   }
 }
 
-<<<<<<< HEAD
-=======
-.thumbnail-img {
-  grid-area: image;
-  width: var(--thumbnail-size);
-  height: var(--thumbnail-size);
-  border-radius: 0.25rem;
-  // Allow dragging of images to elsewhere (drag-export)
-  -webkit-user-drag: element;
-
-  .placeholder {
-    width: 100%;
-    height: 100%;
-  }
-
-  img {
-    background-color: var(--foreground-color);
-    width: 100%;
-    height: 100%;
-    cursor: pointer;
-    margin-left: auto;
-    margin-right: auto;
-    display: block;
-    clip-path: inset(0);
-    transition-property: clip-path, filter;
-    transition-duration: 0.2s;
-    transition-timing-function: $pt-transition-cubic2;
-  }
-}
-
-.thumbnail-tags {
-  grid-area: tags;
-  width: 100%;
-  height: auto;
-  padding: 0.4em 0.4rem 0.15rem 0.4rem;
-  position: absolute;
-  bottom: 0;
-  background: none;
-  > * {
-    margin: 0.25em;
-  }
-}
-
->>>>>>> 6a78f2a5
 .image-error {
   display: flex;
   flex-direction: column;

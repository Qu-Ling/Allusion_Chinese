///////////////////////////////// Global Blueprint overriddes /////////////////////////////////
// Skeleton override
.#{$ns}-skeleton {
  border-color: $dark-gray3 !important;
  border-radius: 0.25rem;
  animation: none !important;
}

// Fonts color
.bp3-dark {
  color: $light-gray1;
}
.white-color {
  color: white !important;
}

.bp3-key-combo {
  display: initial;
}

.bp3-dark .bp3-running-text code,
.bp3-running-text .bp3-dark code,
.bp3-dark .bp3-code,
.bp3-dark .bp3-key {
  box-shadow: 0 0 0 1px rgba(16, 22, 26, 0.1), 0 0 0 rgba(16, 22, 26, 0),
    0 1px 1px rgba(16, 22, 26, 0.2);
  color: #5c7080;
  font-size: 0.8rem;
  background: white;
  font-family: inherit;
}

.bp3-heading {
  font-weight: 500;
}

.bp3-dark .bp3-heading,
.bp3-dialog.bp3-dark {
  color: $light-gray1;
}

.bp3-dark .bp3-callout .bp3-heading,
.bp3-callout .custom-icon {
  color: $blue5;
}

// The fill option of the MultiTagSelect does not work atm. Workaround is to manually set width
.bp3-popover-wrapper {
  display: flex;
}

// Hover Elements
.bp3-dark .bp3-button.bp3-minimal:hover {
  background: transparent;
  transition: background-color 0.2s cubic-bezier(0.4, 0, 0.2, 1);
}

.bp3-dark {
  button:hover:not(.bp3-minimal):not(.bp3-tag-remove),
  .bp3-button:hover:not(.bp3-dialog-close-button),
  .bp3-file-upload-input:hover::after {
    background-color: $dark-gray3;
    transition: background-color 0.2s cubic-bezier(0.4, 0, 0.2, 1);
  }
  .bp3-file-upload-input:hover::after {
    border: none;
    box-shadow: none;
    transition: background-color 0.2s cubic-bezier(0.4, 0, 0.2, 1);
    .bp3-dialog .bp3-button:not([class*='bp3-intent-']) {
      background-color: $dark-gray3;
      // background-color: $dark-gray5;
    }
  }
}
// Input field

.#{$ns}-file-input {
  display: inline-block;
  position: relative;
  cursor: pointer;
  height: $pt-input-height;

  input {
    opacity: 0;
    margin: 0;
    min-width: $pt-grid-size * 20;

    // unlike other form controls that directly style native elements,
    // pt-file-input wraps and hides the native element for better control over
    // visual styles. to disable, we need to disable the hidden child input, not
    // the surrounding wrapper. @see https://github.com/palantir/blueprint/issues/689
    // for gory details.
    &:disabled + .#{$ns}-file-upload-input,
    &.#{$ns}-disabled + .#{$ns}-file-upload-input {
      @include pt-input-disabled();

      &::after {
        @include pt-button-disabled();
      }

      .#{$ns}-dark & {
        @include pt-dark-input-disabled();

        &::after {
          @include pt-dark-button-disabled();
        }
      }
    }
  }
  &.#{$ns}-file-input-has-selection {
    .#{$ns}-file-upload-input {
      color: $pt-text-color;
    }

    .#{$ns}-dark & .#{$ns}-file-upload-input {
      color: $pt-dark-text-color;
    }
  }
}

::selection {
  color: white;
  background: $blue1;
}
.bp3-tag-input .bp3-button {
  padding: 0 !important;
  border-bottom: 2px solid rgba(0, 0, 0, 0);
}

.bp3-tag-input-values::placeholder,
.bp3-input-ghost::placeholder {
  color: $light-gray5;
  // color: $dark-gray4;
  opacity: 0.5;
}

.bp3-tag-input .bp3-input-ghost {
  // color: $dark-gray4;
  color: $light-gray1 !important;
}

.bp3-popover-content #fileTag,
#search-form {
  .bp3-tag-input.bp3-active {
    // .bp3-input-ghost {
    // .bp3-input-ghost ::placeholder {
    color: #f5f8fa !important;
    background-color: $light-gray4;
  }
  .bp3-input-ghost::placeholder,
  ::placeholder {
    color: $dark-gray4;
  }
}
.bp3-tag-input .bp3-input-ghost,
#outliner input {
  color: $light-gray1 !important;
}
// #inspector {
//   .bp3-input,
//   .bp3-input-ghost,
//   .bp3-input-ghost ::placeholder {
//     color: #f5f8fa !important;
//   }
// }

.bp3-dark .bp3-input:disabled,
.bp3-dark .bp3-input.bp3-disabled {
  box-shadow: none;
  background: $dark-gray3;
  color: $dark-gray1;
}

.bp3-dark,
.bp3-light {
  .bp3-input,
  .bp3-file-upload-input,
  .bp3-file-input.bp3-file-input-has-selection .bp3-file-upload-input {
    // background: rgba(1, 1, 1, 0.1);
    background: $dark-gray8-trans;
    color: $dark-gray4;
    box-shadow: none;
    border-radius: 6px;
  }
}

.bp3-tag.bp3-minimal:not([class*='bp3-intent-']) {
  background-color: $blue1-unimportant;
}

form,
.bp3-input-group,
.bp3-control-group {
  outline: none;
  box-shadow: none;

  > :first-child,
  .bp3-input {
    border-radius: 6px 0 0 6px;
  }

  > :last-child,
  .bp3-input {
    border-radius: 0 6px 6px 0;
  }
  .remove {
    border-radius: 6px;
  }
}

#preview #toolbar {
  .bp3-button {
    padding: 0;
    height: 100%;
  }
  .bp3-switch {
    margin: 0;
  }
}

// Size and positioning of dialog modals (moved off-center)
.bp3-dialog {
  width: 650px !important;
  margin-bottom: 20vh;
}

#tag-remove-overview {
  padding: 8px 0;
  max-height: 100px;
  overflow-y: auto;
}

#search-form .bp3-multi-select > *:nth-child(2) {
  position: absolute;
  right: 0 !important;
}

.bp3-control-group {
  .bp3-input {
    // border-radius: 6px !important;
    width: 275px !important;
  }
  > div,
  > span {
    // margin-right: 6px !important;
    // border-radius: 6px !important;
    border-right: 1px solid rgba(var(--background-separator-color), 0.75); // Note: SASS accepts hex values in rgba()
    max-width: 150px !important;
    width: 150px !important;
  }
  > *:nth-child(3) {
    max-width: 275px !important;
    border-right: none !important;
  }
  > *:last-child {
    width: 10px !important;
  }
}
// .bp3-control-group > *:nth-child(3) {
//   width: 250px;
// }
// .bp3-control-group > *:last-child {
//   width:10px;
// }
// .bp3-control-group > *:last-child {
//   width:10px;
// }

.bp3-dark {
  .bp3-tag-input.bp3-active,
  .bp3-tag-input.bp3-dark.bp3-active,
  form &.#{$ns}-input {
    box-shadow: input-transition-shadow($input-shadow-color-focus, true), $input-box-shadow-focus;
    // background-color: $input-background-color;
    background-color: $dark-gray3;
  }
}

form .bp3-button {
  background-color: $light-gray1;
  transition: background-color 0.2s cubic-bezier(0.4, 0, 0.2, 1);
  :hover {
    background-color: $blue1;
  }
  &.bp3-minimal:hover {
    border-bottom: none;
    border-radius: 0;
    padding-bottom: 0;
    // transition: none;
  }
}

// form .bp3-button.bp3-minimal:hover {
//   border-bottom: none;
//   border-radius: 0;
//   padding-bottom: 0;
//   // transition: none;
// }

form .bp3-icon-confirm {
  // background-color: $blue1;
  -webkit-mask-image: url(~resources/icons/checkmark.svg);
  mask-image: url(~resources/icons/checkmark.svg);
  background-size: contain;
  background-color: white;
  color: white;
  white-space: nowrap;
  overflow: hidden;
  text-overflow: ellipsis;
  .bp3-minimal:hover {
    border-bottom: none;
    border-radius: 0;
    padding-bottom: 0;
    transition: background-color 0.2s cubic-bezier(0.4, 0, 0.2, 1);
  }
  :hover {
    background: none;
    color: red !important;
  }
}

form .bp3-icon {
  color: white !important;
}

.bp3-dark,
.bp3-dialog {
  .bp3-tag-input.bp3-active,
  .bp3-tag-input.bp3-dark.bp3-active,
  .bp3-input:focus {
    // box-shadow: none;
    box-shadow: 0 0 0 1.1px $blue1;
    // background-color: #13131335 !important;
    background-color: $light-gray4;
    margin-left: 1px;
    margin-right: 1px;
    .bp3-input-ghost::placeholder {
      color: $light-gray4;
    }
  }
  .bp3-input:focus {
    border-radius: 0 6px 6px 0 !important;
  }
}
.bp3-dark {
  #inspector,
  #outliner,
  main {
    .bp3-tag-input.bp3-active,
    input:not(.bp3-input-ghost),
    .bp3-input-group {
      background-color: #2327298e !important;
    }
  }
}
// Datepicker
.bp3-datepicker {
  background: initial;
  width: 100%;
  // .DayPicker-wrapper,
  // .DayPicker-Months,
  // .DayPicker-Month {
  //   width: 100%;
  // }
  .bp3-html-select select,
  .bp3-select select {
    color: $dark-gray4;
  }
  .bp3-html-select.bp3-minimal select:hover,
  .bp3-select.bp3-minimal select:hover {
    box-shadow: none;
    background: $light-gray4;
    text-decoration: none;
    color: #182026;
  }
  .DayPicker-Day.DayPicker-Day--selected {
    border-radius: 4px;
    background-color: $blue1;
    color: $light-gray4;
  }
  .DayPicker-Day:hover,
  .bp3-datepicker .DayPicker-Day:focus {
    background: none;
    color: $blue1;
  }
  .bp3-button:not([class*='bp3-intent-']):not(.bp3-dialog-close-button),
  .DayPicker-NavButton--prev,
  .DayPicker-NavButton--next,
  .bp3-button.bp3-minimal {
    background: none !important;
    color: #adadad !important;
    &:hover .bp3-icon,
    &:hover {
      background: none !important;
      border: none !important;
      border-bottom: none !important;
      color: $blue1;
      padding: 0px;
    }
  }
}

// Labels
.bp3-dark label.bp3-label {
  color: $light-gray1;
}

// Buttons
.bp3-button.bp3-fill {
  width: 100% !important;
}

button:has(.bp3-intent-primary) {
  background: $blue1;
}

.bp3-dark .bp3-button-group.bp3-minimal .bp3-button:hover:not(.bp3-disabled),
:not(.bp3-input):not(.bp3-tag) > .bp3-button:hover > .custom-icon {
  // :not(.bp3-input):not(.bp3-tag) > .bp3-dark .bp3-button:not([class*="bp3-intent-"]):not(.bp3-disabled):not(.bp3-dialog-close-button) .bp3-icon:hover {
  background: transparent;
  color: white !important;
}

button:has(.bp3-intent-danger) {
  color: white !important;
}

.bp3-light .bp3-button .bp3-icon,
.bp3-light .bp3-button .bp3-icon-standard,
.bp3-light .bp3-button .bp3-icon-large {
  color: $dark-gray4;
}
.bp3-alert-footer .bp3-button {
  &:hover,
  .bp3-intent-danger,
  .bp3-intent-danger:hover {
    color: $light-gray3;
  }
}
.bp3-button {
  display: inline-flex;
  flex-direction: row;
  align-items: center;
  justify-content: center;
  border: none;
  border-radius: 6px;
  cursor: pointer;
  padding: 5px 10px;
  vertical-align: middle;
  text-align: left;
  font-size: 14px;
  min-width: 30px;
  min-height: 30px;
}

// .bp3-button.bp3-intent-primary,
.bp3-button {
  &.bp3-intent-warning,
  &:not([class*='bp3-intent-']),
  &.bp3-intent-danger {
    box-shadow: none !important;
    background-image: none !important;
    color: #ffffff;
    &.bp3-minimal.bp3-active {
      background: none;
    }
  }
}

// .bp3-button.bp3-intent-warning,
// .bp3-button.bp3-intent-danger {
//   background-color: $blue1;
// }
.bp3-button-group.bp3-minimal .bp3-button.bp3-intent-primary {
  color: $blue1;
}

.bp3-drawer .bp3-button.bp3-intent-primary {
  background-color: $dark-gray4;
}

.bp3-button.bp3-disabled.bp3-fill {
  box-shadow: none !important;
  background-color: transparent !important;
  background-image: none;
  color: rgba(191, 204, 214, 0.5);
  border: 1px solid $dark-gray4;
  opacity: 0.3;
  color: $dark-gray4;
}

.bp3-dark .bp3-disabled > p {
  color: $dark-gray5;
}

.bp3-button::before,
.bp3-button > * {
  margin-right: 0.25rem;
}

.bp3-dark .bp3-button-group.bp3-minimal .bp3-button:active,
.bp3-dark .bp3-button-group.bp3-minimal .bp3-button.bp3-active {
  background: transparent;
  color: #f5f8fa;
}
.bp3-button {
  &.btn-blank,
  .btn-blank,
  &.bp3-minimal.btn-blank {
    background: none !important;
    background-color: none !important;
    color: $light-gray1 !important;
    &:hover,
    &:hover .bp3-icon {
      color: $light-gray1 !important;
    }
    .bp3-button-text,
    .bp3-icon {
      color: $light-gray1 !important;
    }
  }
}

// Controls
.bp3-control {
  & input ~ .bp3-control-indicator,
  &.bp3-radio .bp3-control-indicator {
    background: rgba(16, 22, 26, 0.5);
    box-shadow: none;
  }
  input:checked ~ .bp3-control-indicator,
  &:hover input:checked ~ .bp3-control-indicator {
    box-shadow: 0 0 1px #007af5, 0 0 0 rgba(0, 0, 0, 0);
    border: none;
    background: $blue1;
  }
  input:focus ~ .bp3-control-indicator {
    outline: none;
  }
  &:hover .bp3-control-indicator {
    background: rgba(16, 22, 26, 0.5);
  }
  &.bp3-switch:hover input ~ .bp3-control-indicator,
  &.bp3-radio:hover .bp3-control-indicator {
    background: rgba(16, 22, 26, 0.7);
    border: none;
    box-shadow: none;
    // transition: background-color 100ms cubic-bezier(0.4, 1, 0.75, 0.9);
    transition: background-color 0.2s cubic-bezier(0.4, 0, 0.2, 1);
  }
}
.bp3-file-upload-input::after {
  background-color: #3e3e3eb8;
  box-shadow: none;
  background-image: none;
  color: #f5f8fa;
  border: none !important;
}

// Dropdowns
.bp3-dark .bp3-html-select select,
.bp3-dark .bp3-select select {
  box-shadow: none;
  // background-color: rgba(1, 1, 1, 0.1);
  background-color: $light-gray3;
  background-image: none;
  color: $dark-gray4;

  &:hover {
    box-shadow: none;
    // background-color: $light-gray6-trans !important;
    // color: $light-gray5 !important;
    background-color: $light-gray4;
    color: $dark-gray4;
  }
}
.bp3-control.bp3-switch input:checked ~ .bp3-control-indicator,
.bp3-control input:checked ~ .bp3-control-indicator {
  background: $blue1;
}

// .bp3-dark {
//   .bp3-control.bp3-switch input,
//   .bp3-control.bp3-radio {
//     &:hover:not(.bp3-radio) {
//       background: rgba(16, 22, 26, 0.7);
//     }
//     & ~ .bp3-control-indicator,
//     .bp3-control-indicator {
//       border: none;
//       box-shadow: none;
//       background: rgba(167, 182, 194, 0.5);
//       &:hover {
//         background: rgba(16, 22, 26, 0.7);
//       }
//     }
//   }
// }
.bp3-icon-double-caret-vertical {
  -webkit-mask-image: url(~resources/icons/arrow-down.svg);
  mask-image: url(~resources/icons/arrow-down.svg);
  background-size: contain;
  background-color: $dark-gray4;
  color: $dark-gray4;
  white-space: nowrap;
  overflow: hidden;
  text-overflow: ellipsis;
}

// Controls
.bp3-control {
  input:focus ~ .bp3-control-indicator {
    outline: none;
  }
}

.bp3-control.bp3-switch:hover input ~ .bp3-control-indicator,
.bp3-control.bp3-radio .bp3-control-indicator {
  // background: rgba(115, 134, 148, 0.5);
  background: rgba(167, 182, 194, 0.5);
}
.bp3-control {
  &.bp3-switch {
    input:checked ~ .bp3-control-indicator {
      background: $blue1;
    }
    input ~ .bp3-control-indicator {
      background: rgba(167, 182, 194, 0.5);
    }
    .bp3-control-indicator::before {
      box-shadow: 0 0 0 1px rgba(16, 22, 26, 0.4) !important;
      background: white !important;
    }
    &:hover input ~ .bp3-control-indicator {
      background: rgba(115, 134, 148, 0.5);
    }
  }
}

// .bp3-dark .bp3-control.bp3-switch .bp3-control-indicator::before {
//   box-shadow: 0 0 0 1px rgba(16, 22, 26, 0.4) !important;
//   background: white;
// }

// .bp3-control.bp3-switch:hover input ~ .bp3-control-indicator {
//   background: rgba(115, 134, 148, 0.5);
// }

// Menus
.bp3-dark,
.bp3-light {
  #fileTag .bp3-heading.inpectorHeading,
  .bp3-drawer-header .bp3-heading,
  &.header-dark .bp3-heading {
    // .bp3-dialog-header .bp3-heading {
    line-height: 19px;
    font-size: 18px;
    font-weight: 500;
    color: $dark-gray4;
  }
}

.bp3-portal {
  z-index: 2000;
}

.bp3-popover.bp3-dark {
  box-shadow: none;
}

.bp3-popover.bp3-dark,
.bp3-popover.bp3-light,
.bp3-dark .bp3-submenu.bp3-popover > .bp3-popover-content,
.bp3-submenu.bp3-popover.bp3-dark > .bp3-popover-content {
  // box-shadow: 0 30px 90px -20px rgb(24, 24, 24), 0 0 30px #18181b !important;
  // box-shadow: 0 30px 90px 0px #14181a, 0px 0px 0px 0px #14181a !important;
  // box-shadow: 0 0 0 1px rgba(16,22,26,.2), 0 2px 4px rgba(16,22,26,.4), 0 8px 24px rgba(16,22,26,.4);
  box-shadow: 0 4px 8px rgba(16, 22, 26, 0.4), 0 18px 46px 6px rgba(16, 22, 26, 0.4);
}

.bp3-popover,
.bp3-popover .bp3-popover-content {
  border-radius: 10px;
  max-width: 400px;
}

.bp3-dark .bp3-popover-content {
  background-color: $dark-gray1;
  color: $light-gray1;
}

.bp3-dark .bp3-menu,
.bp3-menu,
.bp3-popover.bp3-dark .bp3-popover-content,
.bp3-dark .bp3-popover .bp3-popover-content,
.bp3-popover-content .fileTag,
.bp3-popover-content,
.bp3-popover .bp3-popover-content {
  margin: 0;
  border-radius: 5px;
  background: $light-gray5;
  min-width: 180px;
  padding: 0.3rem;
  list-style: none;
  text-align: left;
  color: $dark-gray4;

  // .bp3-heading .inpectorHeading,
  // #inspector .inpectorHeading {
  //   color: $dark-gray4;
  //   padding-bottom: 1rem;
  // }
  .bp3-dark {
    background-color: $dark-gray1;
    color: $light-gray1;
  }
}

// .bp3-dark {
.bp3-menu-item::before,
.bp3-dark .bp3-menu-item > .bp3-icon,
.bp3-menu-item > .bp3-icon {
  color: $dark-gray4 !important;
}
// }

.bp3-dialog {
  padding: 20px;
  width: 560px;

  &.bp3-dark.light {
    background: $light-gray5;
    color: $dark-gray4;
  }
}

.bp3-dialog-header {
  background: none !important;
}

#outliner .bp3-divider {
  margin: 1rem;
}

.bp3-dark .bp3-divider {
  opacity: 0.35;
}

.bp3-dark .bp3-divider {
  border-color: $light-gray2;
}

.bp3-drawer-body .bp3-divider {
  border-right: none;
}

.bp3-button-group.bp3-minimal {
  .bp3-button.bp3-intent-primary,
  .bp3-button.bp3-active .bp3-icon {
    color: $blue1;
  }
}

.bp3-popover.bp3-dark .bp3-popover-arrow-fill,
.bp3-dark .bp3-popover .bp3-popover-arrow-fill {
  fill: $light-gray5;
}

.bp3-dark .bp3-menu-item::before {
  // .bp3-dark .bp3-menu-item > .bp3-icon {
  color: $dark-gray4;
}

.bp3-dark .bp3-menu-item.bp3-intent-primary.bp3-active,
.bp3-dark .bp3-menu-item.bp3-intent-primary.bp3-active > #tick,
.bp3-dark .bp3-menu-item.bp3-intent-primary.bp3-active > .bp3-icon,
.bp3-dark .bp3-menu-item.bp3-intent-primary.bp3-active .custom-icon,
.bp3-active .bp3-icon-eye-open {
  background: transparent;
  color: $blue1;
}

.bp3-dark .bp3-menu-item.bp3-intent-primary.bp3-active:not(.bp3-popover-dismiss) {
  background: $blue-trans3;
}

.bp3-dark .bp3-menu-item:hover,
.bp3-dark .bp3-menu-item:hover > .custom-icon,
.bp3-dark .bp3-submenu .bp3-popover-target.bp3-popover-open > .bp3-menu-item,
.bp3-submenu .bp3-dark .bp3-popover-target.bp3-popover-open > .bp3-menu-item,
.bp3-menu-item:hover,
.bp3-submenu .bp3-popover-target.bp3-popover-open > .bp3-menu-item,
.bp3-menu-item:hover .custom-icon {
  background-color: transparent;
  color: $blue1;
}

.contextMenuTarget {
  outline: none;
}

.bp3-menu-item,
.bp3-portal #fileTag:only-child {
  padding: 0.25rem 0.25rem;
}

#inspector #fileTag > *,
#inspector .inpectorHeading {
  word-break: break-word;
  padding: 0.25rem 0rem;
  font-size: 14px;
  line-height: 1.2;
  color: $light-gray1 !important;
}

.bp3-popover-content {
  min-width: max-content;
}

li .bp3-menu-item {
  max-width: 180px;
}

.bp3-hotkey-column {
  padding: 1rem;
}

// Color picker
.sketch-picker {
  width: 200px;
  padding: 0.3rem 0.3rem 0;
  box-sizing: initial;
  background: transparent !important;
  border-radius: none !important;
  box-shadow: none !important;
  .flexbox-fix {
    padding: 0.3rem 0 0 0.3rem;
  }
}

// Icons
.bp3-dark .bp3-button:not([class*='-primary']) .bp3-icon,
.bp3-dark .bp3-button:not([class*='-active']) .bp3-icon,
.bp3-dark .bp3-button:not([class*='bp3-intent-']) .bp3-icon-standard,
.bp3-dark .bp3-button:not([class*='bp3-intent-']) .bp3-icon-large {
  color: $light-gray1;
}

.bp3-dark .bp3-button-group.bp3-minimal .bp3-button.bp3-intent-primary:hover {
  background: transparent;
  color: white;
}

.bp3-dark .bp3-button-group.bp3-minimal .bp3-button:hover:not(.bp3-disabled) {
  // .bp3-button:hover > .custom-icon,
  // .bp3-dark .bp3-button:not([class*="bp3-intent-"]):not(.bp3-disabled) .bp3-icon:hover {
  background: transparent;
  color: white !important;
}
// Close button setting
.bp3-dark .bp3-button:not([class*='bp3-intent-']):hover {
  background: transparent;
  color: initial;
}

.bp3-dark #toolbar .bp3-button-group.bp3-minimal .bp3-button:hover,
.bp3-dark #outliner-tags-header-wrapper .bp3-button.bp3-minimal:hover,
.bp3-dark .bp3-button:not([class*='bp3-intent-']):hover {
  background: transparent !important;
}

.bp3-button:has([class*='bp3-active']) .bp3-icon:hover {
  color: blue !important;
  background: transparent;
}

.bp3-dark .bp3-button-group.bp3-minimal .bp3-button:hover:not(.bp3-disabled),
.bp3-button.bp3-minimal:hover,
.bp3-dark .bp3-button.bp3-minimal:hover {
  border-bottom: 2px solid $blue1;
  border-radius: 0;
  padding-bottom: 3px;
  transition: all 0.2s $pt-transition-cubic2;
}

//Sidebar override
.vertical-toolbar {
  #toolbar {
    .bp3-dark .bp3-button-group.bp3-minimal .bp3-button:hover:not(.bp3-disabled),
    .bp3-button.bp3-minimal:hover,
    .bp3-dark .bp3-button.bp3-minimal:hover {
      border-left: 2px solid $blue1;
      border-bottom: none !important;
      border-radius: 0;
      padding-left: 7px;
      padding-bottom: 5px;
    }
  }
}

#system-tags {
  height: unset;

  .bp3-button {
    margin: 0;
  }

  .bp3-button-text {
    margin-right: auto;
  }

  .bp3-button:hover {
    border-bottom: none !important;
    padding-bottom: 5px;
    padding-left: 8px;
    border-left: 2px solid $blue1;
    transition: color 0.2s $pt-transition-cubic2, border 0.2s $pt-transition-cubic2;
  }

<<<<<<< HEAD
  .bp3-button.bp3-active {
    color: $blue1;

=======
  .bp3-active {
    color: #007af5 !important;
>>>>>>> 93b8c418
    .custom-icon {
      color: $blue1;
    }
  }
}

.bp3-tag-input-values .bp3-button.bp3-minimal:hover:hover {
  padding-bottom: 2px;
  transition: all 0.2s $pt-transition-cubic2;
}

.bp3-button:hover .bp3-button-text,
.bp3-button.bp3-minimal:hover .bp3-button-text {
  // .bp3-button > :last-child {
  // line-height: 1.5 !important;
  line-height: 1.15;
  // padding-top: 2px; {
  // padding-top: 2px;
  // transition: all 0.2s $pt-transition-cubic2;
}

.bp3-dark .bp3-button-group.bp3-minimal .bp3-button.bp3-intent-primary {
  color: white;
}

.bp3-dark .bp3-disabled:not([class*='bp3-intent-']),
.bp3-dark .bp3-menu-item.bp3-disabled,
.bp3-dark button.bp3-disabled:hover .custom-icon {
  color: $dark-gray5;
}

.bp3-light .bp3-disabled {
  color: $light-gray3;
}

.bp3-dark .bp3-button-group.bp3-minimal .bp3-button:disabled,
.bp3-dark .bp3-button-group.bp3-minimal .bp3-button:disabled:hover,
.bp3-dark .bp3-button-group.bp3-minimal .bp3-button.bp3-disabled,
.bp3-dark .bp3-button-group.bp3-minimal .bp3-button.bp3-disabled:hover {
  color: white;
}

.bp3-dark .bp3-collapse {
  background-color: $dark-gray0;
}

.bp3-light .bp3-collapse {
  background-color: $light-gray2;
}

// Callout
.bp3-callout {
  line-height: 1.5;
  font-size: 14px;
  position: relative;
  border-radius: 6px;
  background-color: rgba(138, 155, 168, 0.15);
  width: 100%;
  padding: 10px 12px 9px;

  p {
    color: $dark-gray4;
  }
}

.bp3-dark .bp3-callout.bp3-intent-primary {
  background-color: $dark-gray4;
}

.bp3-dark .bp3-callout.bp3-intent-primary[class*='bp3-icon-']::before,
.bp3-dark .bp3-callout.bp3-intent-primary > .bp3-icon:first-child,
.bp3-dark .bp3-callout.bp3-intent-primary .bp3-heading {
  color: $blue5;
}

// Tags
.bp3-tag {
  border-radius: 3px;
  margin: 0 0.2rem 0.2rem 0;
  padding: 0.125rem 0.4rem;
  font-size: 0.8rem;
}

.bp3-tag.bp3-intent-primary,
.bp3-tag.bp3-intent-primary button > *:not([class*='-small-cross']) {
  background: $blue1-unimportant;
  color: $light-gray4;
  &.bp3-interactive:hover {
    // opacity: .85;
    background: $dark-gray5;
    // background: $blue1-unimportant;
    transition: all 0.1s $pt-transition-cubic2;
  }
}

.drop-overlay-content {
  .tag-drag-drop {
    &.bp3-tag.bp3-minimal {
      background: $blue1;
      color: $light-gray4;
      &.bp3-intent-primary {
        background: $dark-gray3;
      }
    }
  }
}

.bp3-tag.bp3-minimal:not([class*='bp3-intent-']) {
  background-color: $dark-gray5-unimportant;
}

.bp3-dark .bp3-tag.bp3-minimal:not([class*='bp3-intent-']),
.bp3-dark.bp3-tag.bp3-minimal:not([class*='bp3-intent-']) {
  color: $gray4;
}

.bp3-dark {
  .bp3-tag.bp3-minimal.bp3-intent-primary {
    background-color: #3e3e3e;
  }
  .bp3-tag.bp3-minimal.bp3-intent-primary.bp3-interactive {
    &:active,
    &:hover {
      background-color: #e3e3e355 !important;
    }
  }
}

.bp3-tag-input .bp3-tag.bp3-active {
  outline: $blue1 solid 2px;
  outline-offset: 1px;
}

.bp3-portal #fileTag .bp3-tag.bp3-minimal {
  background-color: $blue1-unimportant;
}

.bp3-tag-input .bp3-tag.bp3-active {
  background: hsla(210, 100%, 55%, 1);
  outline: none;
  outline-offset: 0;
}

.bp3-portal #fileTag,
.bp3-dialog {
  .bp3-tag.bp3-minimal {
    background-color: $blue1-unimportant;
    color: $light-gray4;
  }
}

.bp3-dark .bp3-button.bp3-minimal:hover .bp3-button-text {
  color: white;
}

// settings panel
.bp3-drawer {
  overflow-y: auto;
  display: flex;
  flex-direction: column;
  margin: 0;
  box-shadow: 0 0 0 1px rgba(16, 22, 26, 0.1), 0 4px 8px rgba(16, 22, 26, 0.2),
    0 18px 46px 6px rgba(16, 22, 26, 0.2);
  background: $light-gray5;
  padding: 1rem;
  // button {
  //   margin-bottom: 0.3rem;
  // }
}

.bp3-drawer-body {
  overflow: unset;
}

.bp3-drawer-header,
.bp3-drawer-body,
.bp3-drawer-body .bp3-divider,
.bp3-dialog-header {
  padding: 0 0 0.5rem 0;
  margin-bottom: 1rem;
  width: 100%;
}

.bp3-drawer-body > *,
#search-form:not(.bp3-button-group) > button {
  margin-bottom: 0.5rem;
}

.bp3-drawer {
  // .bp3-dialog .bp3-dialog-header {
  .custom-icon {
    color: $dark-gray4;
  }
}

.bp3-drawer .bp3-intent-warning .custom-icon,
#actions-bar button .bp3-icon,
#functions-bar button .bp3-icon {
  color: white !important;
}

// .bp3-drawer:not(.bp3-position-top):not(.bp3-position-bottom):not(.bp3-position-left):not(.bp3-position-right):not(.bp3-vertical) {
//   min-width: var(--inspector-width);
//   width: 22rem;
// }

// Search panel
#search-form,
main {
  .bp3-button-group.bp3-vertical > {
    .bp3-button:not(:first-child) {
      border-radius: 0 0 6px 6px !important;
    }

    .bp3-button:not(:last-child) {
      border-radius: 6px 6px 0 0 !important;
    }
  }
}

// .bp3-button-group.bp3-vertical > .bp3-button:not(:First-child) {
//   border-radius: 0 0 6px 6px !important;
// }
// .bp3-button-group.bp3-vertical > .bp3-button:not(:last-child) {
//   border-radius: 6px 6px 0 0 !important;
// }

// Toaster
.toaster {
  z-index: 11;
  margin-top: 2rem;
  .bp3-button {
    background: unset !important;
    color: #f5f8fa !important;
    .bp3-icon {
      color: #f5f8fa !important;
    }
  }
}
.bp3-toast {
  color: #f5f8fa;
  background: $blue1;
  border-radius: 5px;
  &[class*='bp3-intent-warning'] {
    background-color: $danger;
  }
}

.bp3-toast[class*='bp3-intent-'] .bp3-button:hover {
  background-color: unset !important;
  color: #ffffff !important;
}<|MERGE_RESOLUTION|>--- conflicted
+++ resolved
@@ -917,14 +917,8 @@
     transition: color 0.2s $pt-transition-cubic2, border 0.2s $pt-transition-cubic2;
   }
 
-<<<<<<< HEAD
-  .bp3-button.bp3-active {
+  .bp3-active {
     color: $blue1;
-
-=======
-  .bp3-active {
-    color: #007af5 !important;
->>>>>>> 93b8c418
     .custom-icon {
       color: $blue1;
     }

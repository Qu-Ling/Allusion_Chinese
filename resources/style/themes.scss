// All themes
.bp3-dark,
.bp3-light {
  --primary-color: #{$blue1};
  --stroke-color: #{$gray3};
  --selection-background-color: #007bf53f;
  --selection-font-color: white;
  --treeitem-identation: 1rem;
<<<<<<< HEAD
  --treeitem-offset: 1.25rem;
=======
  --treeitem-offset: 0.5rem;

  // The height of the custom title bar. Will be set to 0px for MacOS in layout-container CSS: toolbar is integrated in AppToolbar
  --window-titlebar-height: 28px;
>>>>>>> 698ee920
}

// Dark Theme
.bp3-dark {
  --focus-color: #{$dark-gray3};
  --hover-background: #{$dark-gray4}; // dark-gray5?
  --hover-color: white;

  // Text/icon color
  --text-color: hsl(0, 0%, 80%);
  --text-color-muted: hsl(0, 0%, 55%);
  color: var(--text-color);

  $background-color: $dark-gray3;
  $background-color-alt: rgba($background-color, 0.85);
  // The main background color of the panels
<<<<<<< HEAD
  --background-color: #{$dark-gray0}; // Main background color
  --background-color-alt: #{$dark-gray1}; // Alt background color (outliner)
=======
  --background-color: #{$background-color}; // Main background color
  --background-color-alt: #{$background-color-alt}; // Alt background color (outliner)
>>>>>>> 698ee920
}

// Light Theme
.bp3-light {
  --focus-color: #{$light-gray4};
  --hover-background: #{$light-gray4};
  --hover-color: #{$black};

  // Text/icon color
  --text-color: rgb(32, 32, 32); // hsl(0, 0%, 20%);
  --text-color-muted: hsl(0, 0%, 45%);
  color: var(--text-color);

  // The main background color of the panels
  --background-color: rgb(255, 255, 255); // Main background color {$light-gray5} ?
  --background-color-alt: rgba(
    240,
    240,
    240
  ); // Alt background color (outliner) {$light-gray3}?
}<|MERGE_RESOLUTION|>--- conflicted
+++ resolved
@@ -6,14 +6,10 @@
   --selection-background-color: #007bf53f;
   --selection-font-color: white;
   --treeitem-identation: 1rem;
-<<<<<<< HEAD
-  --treeitem-offset: 1.25rem;
-=======
   --treeitem-offset: 0.5rem;
 
   // The height of the custom title bar. Will be set to 0px for MacOS in layout-container CSS: toolbar is integrated in AppToolbar
   --window-titlebar-height: 28px;
->>>>>>> 698ee920
 }
 
 // Dark Theme
@@ -30,13 +26,8 @@
   $background-color: $dark-gray3;
   $background-color-alt: rgba($background-color, 0.85);
   // The main background color of the panels
-<<<<<<< HEAD
-  --background-color: #{$dark-gray0}; // Main background color
-  --background-color-alt: #{$dark-gray1}; // Alt background color (outliner)
-=======
   --background-color: #{$background-color}; // Main background color
   --background-color-alt: #{$background-color-alt}; // Alt background color (outliner)
->>>>>>> 698ee920
 }
 
 // Light Theme
@@ -52,9 +43,5 @@
 
   // The main background color of the panels
   --background-color: rgb(255, 255, 255); // Main background color {$light-gray5} ?
-  --background-color-alt: rgba(
-    240,
-    240,
-    240
-  ); // Alt background color (outliner) {$light-gray3}?
+  --background-color-alt: rgba(240, 240, 240); // Alt background color (outliner) {$light-gray3}?
 }
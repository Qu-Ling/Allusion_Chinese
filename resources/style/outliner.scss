--- conflicted
+++ resolved
@@ -35,46 +35,6 @@
     border-bottom: 1px solid #ffffff00;
     transition: 0.2s $pt-transition-cubic2;
   }
-
-<<<<<<< HEAD
-  .bp3-heading {
-    margin: 0.5em 1rem;
-  }
-
-  // The "system tags": The buttons for "All images / untagged images"
-  #system-tags {
-    padding-left: 4px;
-    .bp3-button {
-      border-radius: 0;
-      padding: 5px 10px;
-
-      // Outline content so that the content is on the left and the 2nd button is pushed to the right
-      justify-content: flex-start;
-      .bp3-button-text {
-        margin-right: auto;
-      }
-
-      // Add a blue line below the button when hovering
-      &:hover {
-        border-left: 2px solid $blue1;
-        background: transparent;
-        padding-left: 8px; // to ensure the button does not move when the border is added
-      }
-      
-      &.bp3-active {
-        background: transparent;
-        color: $blue1;
-        .bp3-icon {
-          color: $blue1;
-        }
-      }
-    }
-  }
-=======
-  .bp3-dark {
-    background: $dark-gray1;
-  }
->>>>>>> 93b8c418
 }
 
 // #search-form,

import { action, makeObservable, observable } from 'mobx';

import { DataStorage } from '../../api/data-storage';
import { ID, generateId } from '../../api/id';
import { ClientFileSearchCriteria } from '../entities/SearchCriteria';
import { ClientFileSearchItem } from '../entities/SearchItem';
import RootStore from './RootStore';
import { PositionSource } from 'position-strings';
import { SearchCriteria } from 'src/api/search-criteria';
import { moveAfter, moveBefore } from './move';
import { FileSearchDTO } from 'src/api/file-search';

/**
 * Based on https://mobx.js.org/best/store.html
 */
class SearchStore {
  private readonly backend: DataStorage;
  private readonly rootStore: RootStore;

  // Right now the id is only set for better debugging. It should be `s${actorId}` if collaborative editing is ever
  // implemented where actorId is a unique id between collaborators (which includes multiple devices of one user).
  readonly #positions = new PositionSource({ ID: 's' });
  readonly searchList = observable<ClientFileSearchItem>([]);

  constructor(backend: DataStorage, rootStore: RootStore) {
    this.backend = backend;
    this.rootStore = rootStore;

    makeObservable(this);
  }

<<<<<<< HEAD
  @action init(fetchedSearches: FileSearchDTO[]) {
    fetchedSearches.sort((a, b) =>
      a.position < b.position ? -1 : Number(a.position > b.position),
    );
=======
  async init(): Promise<void> {
    try {
      const fetchedSearches = await this.backend.fetchSearches();
      fetchedSearches.sort((a, b) => a.index - b.index);
>>>>>>> 631cfb5f

    for (const search of fetchedSearches) {
      this.searchList.push(
        new ClientFileSearchItem(
          search.id,
          search.name,
          search.criteria,
          search.matchAny === true,
          search.position,
        ),
      );
    }
  }

  @action.bound get(search: ID): ClientFileSearchItem | undefined {
    return this.searchList.find((s) => s.id === search);
  }

<<<<<<< HEAD
  @action.bound async create(name: string, criteria: SearchCriteria[], matchAny: boolean) {
    const search = new ClientFileSearchItem(
      generateId(),
      name,
      criteria,
      matchAny,
      this.#positions.createBetween(this.searchList.at(-1)?.position),
    );
=======
  @action.bound async create(search: ClientFileSearchItem): Promise<ClientFileSearchItem> {
>>>>>>> 631cfb5f
    this.searchList.push(search);
    await this.backend.createSearch(search.serialize(this.rootStore));
    return search;
  }

<<<<<<< HEAD
  @action.bound async remove(search: ClientFileSearchItem) {
=======
  @action.bound async remove(search: ClientFileSearchItem): Promise<void> {
    // Do we need to dispose anything? There is no save handler, observable properties should be disposed automatically I believe
>>>>>>> 631cfb5f
    this.searchList.remove(search);
    await this.backend.removeSearch(search.id);
  }

  @action.bound async duplicate(search: ClientFileSearchItem): Promise<ClientFileSearchItem> {
    const newSearch = new ClientFileSearchItem(
      generateId(),
      `${search.name} (copy)`,
      search.criteria.map((c) => c.serialize(this.rootStore)),
      search.matchAny,
      this.#positions.createBetween(this.searchList.at(-1)?.position),
    );
    // TODO: insert below given item or keep it at the end like this?
    this.searchList.push(newSearch);
    await this.backend.createSearch(newSearch.serialize(this.rootStore));
    return newSearch;
  }

<<<<<<< HEAD
  @action.bound async replaceWithActiveSearch(search: ClientFileSearchItem) {
=======
  @action.bound replaceWithActiveSearch(search: ClientFileSearchItem): void {
>>>>>>> 631cfb5f
    search.setMatchAny(this.rootStore.uiStore.searchMatchAny);
    search.setCriteria(
      this.rootStore.uiStore.searchCriteriaList.map((c) =>
        ClientFileSearchCriteria.deserialize(c.serialize(this.rootStore)),
      ),
    );
    await this.backend.saveSearch(search.serialize(this.rootStore));
  }

<<<<<<< HEAD
  @action async moveBefore(source: ClientFileSearchItem, target: ClientFileSearchItem) {
    if (moveBefore(this.searchList, this.#positions, source, target)) {
      return this.backend.saveSearch(source.serialize(this.rootStore));
    }
  }
=======
  /** Source is moved to where Target currently is */
  @action.bound reorder(source: ClientFileSearchItem, target: ClientFileSearchItem): void {
    const sourceIndex = this.searchList.indexOf(source);
    const targetIndex = this.searchList.indexOf(target);

    // Remove the source element and insert it at the target index
    this.searchList.remove(source);
    this.searchList.splice(targetIndex, 0, source);
>>>>>>> 631cfb5f

  @action async moveAfter(source: ClientFileSearchItem, target: ClientFileSearchItem) {
    if (moveAfter(this.searchList, this.#positions, source, target)) {
      return this.backend.saveSearch(source.serialize(this.rootStore));
    }
  }

  save(search: ClientFileSearchItem): void {
    this.backend.saveSearch(search.serialize(this.rootStore));
  }
}

export default SearchStore;<|MERGE_RESOLUTION|>--- conflicted
+++ resolved
@@ -1,14 +1,14 @@
 import { action, makeObservable, observable } from 'mobx';
+import { PositionSource } from 'position-strings';
 
+import { FileSearchDTO } from 'src/api/file-search';
+import { SearchCriteria } from 'src/api/search-criteria';
 import { DataStorage } from '../../api/data-storage';
 import { ID, generateId } from '../../api/id';
 import { ClientFileSearchCriteria } from '../entities/SearchCriteria';
 import { ClientFileSearchItem } from '../entities/SearchItem';
 import RootStore from './RootStore';
-import { PositionSource } from 'position-strings';
-import { SearchCriteria } from 'src/api/search-criteria';
 import { moveAfter, moveBefore } from './move';
-import { FileSearchDTO } from 'src/api/file-search';
 
 /**
  * Based on https://mobx.js.org/best/store.html
@@ -29,17 +29,10 @@
     makeObservable(this);
   }
 
-<<<<<<< HEAD
-  @action init(fetchedSearches: FileSearchDTO[]) {
+  @action init(fetchedSearches: FileSearchDTO[]): void {
     fetchedSearches.sort((a, b) =>
       a.position < b.position ? -1 : Number(a.position > b.position),
     );
-=======
-  async init(): Promise<void> {
-    try {
-      const fetchedSearches = await this.backend.fetchSearches();
-      fetchedSearches.sort((a, b) => a.index - b.index);
->>>>>>> 631cfb5f
 
     for (const search of fetchedSearches) {
       this.searchList.push(
@@ -58,8 +51,11 @@
     return this.searchList.find((s) => s.id === search);
   }
 
-<<<<<<< HEAD
-  @action.bound async create(name: string, criteria: SearchCriteria[], matchAny: boolean) {
+  @action.bound async create(
+    name: string,
+    criteria: SearchCriteria[],
+    matchAny: boolean,
+  ): Promise<ClientFileSearchItem> {
     const search = new ClientFileSearchItem(
       generateId(),
       name,
@@ -67,20 +63,12 @@
       matchAny,
       this.#positions.createBetween(this.searchList.at(-1)?.position),
     );
-=======
-  @action.bound async create(search: ClientFileSearchItem): Promise<ClientFileSearchItem> {
->>>>>>> 631cfb5f
     this.searchList.push(search);
     await this.backend.createSearch(search.serialize(this.rootStore));
     return search;
   }
 
-<<<<<<< HEAD
-  @action.bound async remove(search: ClientFileSearchItem) {
-=======
   @action.bound async remove(search: ClientFileSearchItem): Promise<void> {
-    // Do we need to dispose anything? There is no save handler, observable properties should be disposed automatically I believe
->>>>>>> 631cfb5f
     this.searchList.remove(search);
     await this.backend.removeSearch(search.id);
   }
@@ -99,11 +87,7 @@
     return newSearch;
   }
 
-<<<<<<< HEAD
-  @action.bound async replaceWithActiveSearch(search: ClientFileSearchItem) {
-=======
-  @action.bound replaceWithActiveSearch(search: ClientFileSearchItem): void {
->>>>>>> 631cfb5f
+  @action.bound async replaceWithActiveSearch(search: ClientFileSearchItem): Promise<void> {
     search.setMatchAny(this.rootStore.uiStore.searchMatchAny);
     search.setCriteria(
       this.rootStore.uiStore.searchCriteriaList.map((c) =>
@@ -113,24 +97,19 @@
     await this.backend.saveSearch(search.serialize(this.rootStore));
   }
 
-<<<<<<< HEAD
-  @action async moveBefore(source: ClientFileSearchItem, target: ClientFileSearchItem) {
+  @action async moveBefore(
+    source: ClientFileSearchItem,
+    target: ClientFileSearchItem,
+  ): Promise<void> {
     if (moveBefore(this.searchList, this.#positions, source, target)) {
       return this.backend.saveSearch(source.serialize(this.rootStore));
     }
   }
-=======
-  /** Source is moved to where Target currently is */
-  @action.bound reorder(source: ClientFileSearchItem, target: ClientFileSearchItem): void {
-    const sourceIndex = this.searchList.indexOf(source);
-    const targetIndex = this.searchList.indexOf(target);
 
-    // Remove the source element and insert it at the target index
-    this.searchList.remove(source);
-    this.searchList.splice(targetIndex, 0, source);
->>>>>>> 631cfb5f
-
-  @action async moveAfter(source: ClientFileSearchItem, target: ClientFileSearchItem) {
+  @action async moveAfter(
+    source: ClientFileSearchItem,
+    target: ClientFileSearchItem,
+  ): Promise<void> {
     if (moveAfter(this.searchList, this.#positions, source, target)) {
       return this.backend.saveSearch(source.serialize(this.rootStore));
     }

import chokidar, { FSWatcher } from 'chokidar';
import { expose } from 'comlink';
import { Stats } from 'fs';
import SysPath from 'path';
import { RECURSIVE_DIR_WATCH_DEPTH } from 'src/config';
<<<<<<< HEAD
import { IMG_EXTENSIONS_TYPE } from 'src/entities/File';
=======
import { IMG_EXTENSIONS, IMG_EXTENSIONS_TYPE } from 'src/entities/File';
import { FileStats } from '../stores/LocationStore';
>>>>>>> 3298b6fb

const ctx: Worker = self as any;

export class FolderWatcherWorker {
  private watcher?: FSWatcher;
  // Whether the initial scan has been completed, and new/removed files are being watched
  private isReady = false;
  private isCancelled = false;

  cancel() {
    this.isCancelled = true;
  }

  async close() {
    this.watcher?.close();
  }

  /** Returns all supported image files in the given directly, and callbacks for new or removed files */
  async watch(directory: string, extensions: IMG_EXTENSIONS_TYPE[]) {
    this.isCancelled = false;

    // Replace backslash with forward slash, recommendeded by chokidar
    // See docs for the .watch method: https://github.com/paulmillr/chokidar#api
    directory = directory.replace(/\\/g, '/');

    // Watch for files being added/changed/removed:
    // Usually you'd include a glob in the watch argument, e.g. `directory/**/.{jpg|png|...}`, but we cannot use globs unfortunately (see disableGlobbing)
    // Instead, we ignore everything but image files in the `ignored` option
    this.watcher = chokidar.watch(directory, {
      disableGlobbing: true, // needed in order to support directories with brackets, quotes, asterisks, etc.
      alwaysStat: true, // we need stats anyways during importing
      depth: RECURSIVE_DIR_WATCH_DEPTH, // not really needed: added as a safety measure for infinite recursion between symbolic links
      ignored: (path: string, stats?: Stats) => {
        // We used to set `ignored` with regex patterns, but ran into problem with directories that
        // contain dots in their file name.
        // We ignore everything except image files but chokidar also matches entire directories. If
        // those contain a dot, they will be ignored since they don't end with an image extension.
        // So now we have to use a callback function that also provides `stats` through which we can
        // use to detect whether the path is a file or a directory.

        const basename = SysPath.basename(path);

        // Ignore .dot files and folders.
        if (basename.startsWith('.')) {
          return true;
        }
        // If the path doesn't have an extension (likely a directory), don't ignore it.
        // In the unlikely situation it is a file, we'll filter it out later in the .on('add', ...)
        const ext = SysPath.extname(path).toLowerCase().split('.')[1];
        if (!ext) {
          return false;
        }
        // If the path (file or directory) ends with an image extension, don't ignore it.
        if (extensions.includes(ext as IMG_EXTENSIONS_TYPE)) {
          return false;
        }
        // Otherwise, we need to know whether it is a file or a directory before making a decision.
        // If we don't return anything, this callback will be called a second time, with the stats
        // variable as second argument
        if (stats) {
          // Ignore if
          // * dot directory like `/home/.hidden-directory/` but not `/home/directory.with.dots/` and
          // * not a directory, and not an image file either.
          return !stats.isDirectory() || SysPath.basename(path).startsWith('.');
        }
      },
    });

    const watcher = this.watcher;

    // Make a list of all files in this directory, which will be returned when all subdirs have been traversed
    const initialFiles: FileStats[] = [];

    return new Promise<FileStats[]>((resolve) => {
      watcher
        // we can assume stats exist since we passed alwaysStat: true to chokidar
        .on('add', async (path, stats: Stats) => {
          if (this.isCancelled) {
            console.log('Cancelling file watching');
            await watcher.close();
            this.isCancelled = false;
          }

          const ext = SysPath.extname(path).toLowerCase().split('.')[1];
          if (extensions.includes(ext as IMG_EXTENSIONS_TYPE)) {
            if (this.isReady) {
              ctx.postMessage({ type: 'add', value: path });
            } else {
              initialFiles.push({
                absolutePath: path,
                dateCreated: stats?.birthtime,
                dateModified: stats?.mtime,
                size: stats?.size,
              });
            }
          }
        })
        // .on('change', (path: string) => console.debug(`File ${path} has been changed`))
        // TODO: on directory change: update location hierarchy list
        .on('unlink', (path: string) => ctx.postMessage({ type: 'remove', value: path }))
        .on('ready', () => {
          this.isReady = true;
          resolve(initialFiles);

          // TODO: Clear memory: initialFiles no longer needed
          // Update: tried it, didn't work as expected: list was emptied before sent back to main thread
          // maybe send a message from main thread after initialization is finished instead?
          // initialFiles.splice(0, initialFiles.length);
        })
        .on('error', (error) => {
          console.error('Error fired in watcher', directory, error);
          ctx.postMessage({ type: 'error', value: error });
        });
    });
  }
}

// https://lorefnon.tech/2019/03/24/using-comlink-with-typescript-and-worker-loader/
expose(FolderWatcherWorker, self);<|MERGE_RESOLUTION|>--- conflicted
+++ resolved
@@ -3,12 +3,8 @@
 import { Stats } from 'fs';
 import SysPath from 'path';
 import { RECURSIVE_DIR_WATCH_DEPTH } from 'src/config';
-<<<<<<< HEAD
 import { IMG_EXTENSIONS_TYPE } from 'src/entities/File';
-=======
-import { IMG_EXTENSIONS, IMG_EXTENSIONS_TYPE } from 'src/entities/File';
 import { FileStats } from '../stores/LocationStore';
->>>>>>> 3298b6fb
 
 const ctx: Worker = self as any;
 

--- conflicted
+++ resolved
@@ -1,29 +1,13 @@
 import { observable, runInAction } from 'mobx';
 import { observer } from 'mobx-react-lite';
 import React, { useCallback, useMemo, useRef, useState } from 'react';
-<<<<<<< HEAD
-import { CustomKeyDict, ClientFileSearchCriteria } from 'src/entities/SearchCriteria';
-import { ClientFileSearchItem } from 'src/entities/SearchItem';
-import { SavedSearchRemoval } from 'src/frontend/components/RemovalAlert';
-import { useStore } from 'src/frontend/contexts/StoreContext';
-import {
-  DnDSearchType,
-  SearchDnDProvider,
-  useSearchDnD,
-} from 'src/frontend/contexts/TagDnDContext';
-import { useAutorun } from 'src/frontend/hooks/mobx';
-import { IconSet } from 'widgets/Icons';
-import { Menu, MenuItem, useContextMenu } from 'widgets/menus';
-=======
-
->>>>>>> 631cfb5f
+
 import MultiSplitPane, { MultiSplitPaneProps } from 'widgets/MultiSplit/MultiSplitPane';
 import { IconSet } from 'widgets/icons';
 import { Menu, MenuItem, useContextMenu } from 'widgets/menus';
 import { Callout } from 'widgets/notifications';
 import { Toolbar, ToolbarButton } from 'widgets/toolbar';
 import Tree, { ITreeItem, createBranchOnKeyDown } from 'widgets/tree';
-import { generateId } from '../../../../api/id';
 import { SavedSearchRemoval } from '../../../components/RemovalAlert';
 import { useStore } from '../../../contexts/StoreContext';
 import { DnDSearchType, SearchDnDProvider, useSearchDnD } from '../../../contexts/TagDnDContext';

--- conflicted
+++ resolved
@@ -8,13 +8,8 @@
 import StoreContext from 'src/frontend/contexts/StoreContext';
 import UiStore from 'src/frontend/stores/UiStore';
 import useContextMenu from 'src/frontend/hooks/useContextMenu';
-<<<<<<< HEAD
 import { ClientLocation, ClientSubLocation } from 'src/entities/Location';
-import { ClientStringSearchCriteria } from 'src/entities/SearchCriteria';
-=======
-import { ClientLocation, getDirectoryTree, IDirectoryTreeItem } from 'src/entities/Location';
 import { ClientStringSearchCriteria, CustomKeyDict } from 'src/entities/SearchCriteria';
->>>>>>> 71d9c867
 import { IFile } from 'src/entities/File';
 import { IconSet, Tree } from 'widgets';
 import { Toolbar, ToolbarButton, Menu, MenuItem, ContextMenu, MenuDivider } from 'widgets/menus';
@@ -43,12 +38,7 @@
   exclude: (subLocation: ClientSubLocation) => void;
 }
 
-<<<<<<< HEAD
 const toggleExpansion = (nodeData: ClientLocation | ClientSubLocation, treeData: ITreeData) => {
-=======
-// TODO: Would be neat if ctrl+clicking would do a recursive expand/collapse. Also for the "Locations" header!
-const toggleExpansion = (nodeData: ClientLocation | IDirectoryTreeItem, treeData: ITreeData) => {
->>>>>>> 71d9c867
   const { expansion, setExpansion } = treeData;
   const id = nodeData instanceof ClientLocation ? nodeData.id : nodeData.path;
   setExpansion({ ...expansion, [id]: !expansion[id] });

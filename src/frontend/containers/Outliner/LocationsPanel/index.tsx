--- conflicted
+++ resolved
@@ -107,22 +107,17 @@
   }
 };
 
-const DirectoryMenu = ({ path }: { path: string }) => {
-  const { uiStore } = useStore();
-
-<<<<<<< HEAD
 const DirectoryMenu = ({
   location,
-  uiStore,
   onExclude,
 }: {
   location: ClientLocation | ClientSubLocation;
   onExclude: (subLocation: ClientSubLocation) => void;
-} & UiStoreProp) => {
+}) => {
+  const { uiStore } = useStore();
+
   const path = location instanceof ClientLocation ? location.path : location.path;
 
-=======
->>>>>>> 952bf5e2
   const handleOpenFileExplorer = useCallback(() => shell.showItemInFolder(path), [path]);
 
   const handleAddToSearch = useCallback(() => uiStore.addSearchCriteria(pathCriteria(path)), [
@@ -163,55 +158,32 @@
   onExclude: (location: ClientSubLocation) => void;
 }
 
-<<<<<<< HEAD
-const LocationTreeContextMenu = observer(
-  ({ location, onDelete, onExclude, uiStore }: IContextMenuProps) => {
-    const openDeleteDialog = useCallback(() => location && onDelete(location), [
-      location,
-      onDelete,
-    ]);
-
-    if (location.isBroken) {
-      return (
-        <>
-          <MenuItem
-            text="Open Recovery Panel"
-            onClick={() => uiStore.openLocationRecovery(location.id)}
-            icon={IconSet.WARNING_BROKEN_LINK}
-          />
-          <MenuItem text="Delete" onClick={openDeleteDialog} icon={IconSet.DELETE} />
-        </>
-      );
-    }
-=======
-const LocationTreeContextMenu = observer(({ location, onDelete }: IContextMenuProps) => {
+const LocationTreeContextMenu = observer(({ location, onDelete, onExclude }: IContextMenuProps) => {
   const { uiStore } = useStore();
 
   const openDeleteDialog = useCallback(() => location && onDelete(location), [location, onDelete]);
->>>>>>> 952bf5e2
-
+
+  if (location.isBroken) {
     return (
       <>
-        <DirectoryMenu location={location} uiStore={uiStore} onExclude={onExclude} />
-        <MenuDivider />
+        <MenuItem
+          text="Open Recovery Panel"
+          onClick={() => uiStore.openLocationRecovery(location.id)}
+          icon={IconSet.WARNING_BROKEN_LINK}
+        />
         <MenuItem text="Delete" onClick={openDeleteDialog} icon={IconSet.DELETE} />
       </>
     );
-<<<<<<< HEAD
-  },
-);
-=======
   }
 
   return (
     <>
-      <DirectoryMenu path={location.path} />
+      <DirectoryMenu location={location} onExclude={onExclude} />
       <MenuDivider />
       <MenuItem text="Delete" onClick={openDeleteDialog} icon={IconSet.DELETE} />
     </>
   );
 });
->>>>>>> 952bf5e2
 
 export const HOVER_TIME_TO_EXPAND = 600;
 
@@ -300,17 +272,12 @@
   const { showContextMenu, expansion, setExpansion } = treeData;
   const handleContextMenu = useCallback(
     (e: React.MouseEvent) =>
-<<<<<<< HEAD
       showContextMenu(
         e.clientX,
         e.clientY,
-        <DirectoryMenu location={nodeData} uiStore={uiStore} onExclude={treeData.exclude} />,
+        <DirectoryMenu location={nodeData} onExclude={treeData.exclude} />,
       ),
-    [nodeData, showContextMenu, treeData.exclude, uiStore],
-=======
-      showContextMenu(e.clientX, e.clientY, <DirectoryMenu path={nodeData.fullPath} />),
-    [nodeData, showContextMenu],
->>>>>>> 952bf5e2
+    [nodeData, showContextMenu, treeData.exclude],
   );
 
   const handleClick = useCallback(
@@ -362,22 +329,14 @@
         showContextMenu(
           event.clientX,
           event.clientY,
-<<<<<<< HEAD
           <LocationTreeContextMenu
             location={nodeData}
             onDelete={onDelete}
-            uiStore={uiStore}
             onExclude={treeData.exclude}
           />,
         );
       },
-      [showContextMenu, nodeData, onDelete, uiStore, treeData.exclude],
-=======
-          <LocationTreeContextMenu location={nodeData} onDelete={onDelete} />,
-        );
-      },
-      [nodeData, showContextMenu, onDelete],
->>>>>>> 952bf5e2
+      [showContextMenu, nodeData, onDelete, treeData.exclude],
     );
 
     const handleClick = useCallback(
@@ -442,17 +401,8 @@
   onExclude: (loc: ClientSubLocation) => void;
 }
 
-<<<<<<< HEAD
 const LocationsTree = ({ onDelete, onExclude, showContextMenu }: ILocationTreeProps) => {
-  const { locationStore, uiStore } = useContext(StoreContext);
-=======
-const LocationsTree = ({
-  onDelete,
-  showContextMenu,
-  reloadLocationHierarchyTrigger,
-}: ILocationTreeProps) => {
   const { locationStore, uiStore } = useStore();
->>>>>>> 952bf5e2
   const [expansion, setExpansion] = useState<IExpansionState>({});
   const treeData: ITreeData = useMemo<ITreeData>(
     () => ({

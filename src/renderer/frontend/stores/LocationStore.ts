--- conflicted
+++ resolved
@@ -273,10 +273,7 @@
       },
       toastKey,
     );
-<<<<<<< HEAD
-=======
     // TODO: Should use a promise pool for this
->>>>>>> 67e9e489
     const files = await Promise.all(
       filePaths.map((path) => this.pathToIFile(path, loc.id, loc.tagsToAdd.toJS())),
     );
@@ -301,11 +298,7 @@
   @action.bound async removeDirectory(watchedDir: ClientLocation) {
     watchedDir.dispose();
 
-<<<<<<< HEAD
     const filesToRemove = await this.findLocationFiles(watchedDir.id);
-=======
-    const filesToRemove = await this.findLocationFiles(id);
->>>>>>> 67e9e489
     await this.rootStore.fileStore.removeFilesById(filesToRemove.map((f) => f.id));
 
     // Remove location locally

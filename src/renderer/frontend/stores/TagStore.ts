import { action, IObservableArray, observable } from 'mobx';
import Backend from '../../backend/Backend';
import { ClientTag, ITag } from '../../entities/Tag';
import RootStore from './RootStore';

/**
 * Based on https://mobx.js.org/best/store.html
 */
class TagStore {
  backend: Backend;
  rootStore: RootStore;

  tagList: IObservableArray<ClientTag> = observable<ClientTag>([]);

  constructor(backend: Backend, rootStore: RootStore) {
    this.backend = backend;
    this.rootStore = rootStore;
  }

  init() {
    this.loadTags();
  }

  loadTags() {
    this.backend
      .fetchTags()
      .then((fetchedTags) => {
        fetchedTags.forEach((tag) => this.updateFromBackend(tag));
      })
      .catch((err) => console.log('Could not load tags', err));
  }

  updateFromBackend(backendTag: ITag) {
    const tag = this.tagList.find((t) => backendTag.id === t.id);
    // In case a tag was added to the server from another client or session
    if (!tag) {
      this.tagList.push(new ClientTag(this).updateFromBackend(backendTag));
    } else {
      // Else, update the existing tag
      tag.updateFromBackend(backendTag);
    }
  }

  @action
  addTag(tagName: string) {
    const tag = new ClientTag(this, tagName);
    this.tagList.push(tag);
<<<<<<< HEAD
    return this.backend.createTag(tag.id, tag.name, tag.description);
=======
    this.backend.createTag(tag.id, tag.name, tag.description);
    return tag;
>>>>>>> 2fb4f0c3
  }

  @action
  removeTag(tag: ClientTag) {
    // Remove tag from state
    this.tagList.splice(this.tagList.indexOf(tag), 1);

    // Remove tag from selection
    this.rootStore.uiStore.tagSelection.remove(tag.id);

    // Remove tag from files
    this.rootStore.fileStore.fileList
      .filter((f) => f.tags.includes(tag.id))
      .forEach((f) => f.removeTag(tag.id));

    // Remove tag from collections
    this.rootStore.tagCollectionStore.tagCollectionList
      .forEach((col) => col.tags.remove(tag.id));

    // Remove tag from DB
    tag.dispose();
    this.backend.removeTag(tag);
  }
}

export default TagStore;<|MERGE_RESOLUTION|>--- conflicted
+++ resolved
@@ -45,12 +45,7 @@
   addTag(tagName: string) {
     const tag = new ClientTag(this, tagName);
     this.tagList.push(tag);
-<<<<<<< HEAD
     return this.backend.createTag(tag.id, tag.name, tag.description);
-=======
-    this.backend.createTag(tag.id, tag.name, tag.description);
-    return tag;
->>>>>>> 2fb4f0c3
   }
 
   @action
@@ -67,8 +62,9 @@
       .forEach((f) => f.removeTag(tag.id));
 
     // Remove tag from collections
-    this.rootStore.tagCollectionStore.tagCollectionList
-      .forEach((col) => col.tags.remove(tag.id));
+    this.rootStore.tagCollectionStore.tagCollectionList.forEach((col) =>
+      col.tags.remove(tag.id),
+    );
 
     // Remove tag from DB
     tag.dispose();

import { action, observable } from 'mobx';
import fs from 'fs-extra';

import Backend from '../../backend/Backend';
import { ClientFile, IFile } from '../../entities/File';
import RootStore from './RootStore';
import { ID, generateId } from '../../entities/ID';
<<<<<<< HEAD
import { SearchCriteria } from '../../entities/SearchCriteria';
=======
import { ITagSearchQuery } from './UiStore';
import { getThumbnailPath } from '../utils';
>>>>>>> 128b1df0

class FileStore {
  backend: Backend;
  rootStore: RootStore;

  readonly fileList = observable<ClientFile>([]);

  @observable numUntaggedFiles = 0;

  constructor(backend: Backend, rootStore: RootStore) {
    this.backend = backend;
    this.rootStore = rootStore;
  }

  async init(autoLoadFiles: boolean) {
    if (autoLoadFiles) {
      await this.loadFiles();
      this.numUntaggedFiles = await this.backend.getNumUntaggedFiles();
    }
  }

  @action
  async addFile(filePath: string) {
    const fileData: IFile = {
      id: generateId(),
      path: filePath,
      dateAdded: new Date(),
      tags: [],
      ...await ClientFile.getMetaData(filePath),
    };
    const file = new ClientFile(this, fileData);
    // The function caller is responsible for handling errors.
    await this.backend.createFile(fileData);
    this.fileList.push(file);
    this.numUntaggedFiles++;
    return file;
  }

  @action
  async removeFilesById(ids: ID[]) {
    const filesToRemove = ids
      .map((id) => this.fileList.find((f) => f.id === id))
      .filter((f) => f !== undefined) as ClientFile[];

    try {
      filesToRemove.forEach((file) => {
        file.dispose();
        this.rootStore.uiStore.deselectFile(file);
        this.fileList.remove(file);
        if (file.tags.length === 0) {
          this.numUntaggedFiles--;
        }
      });
      await Promise.all(filesToRemove.map((f) => this.removeThumbnail(f)));
      await this.backend.removeFiles(filesToRemove);
    } catch (err) {
      console.error('Could not remove files', err);
    }
  }

  @action
  async fetchAllFiles() {
    try {
      const { fileOrder, fileOrderDescending } = this.rootStore.uiStore;
      const fetchedFiles = await this.backend.fetchFiles(fileOrder, fileOrderDescending);
      this.updateFromBackend(fetchedFiles);
    } catch (err) {
      console.error('Could not load all files', err);
    }
  }

  @action
  async fetchUntaggedFiles() {
    try {
      const { fileOrder, fileOrderDescending } = this.rootStore.uiStore;
      const criteria: SearchCriteria<IFile> = { key: 'tags', value: [], operator: 'contains', valueType: 'array' };
      const fetchedFiles = await this.backend.searchFiles(criteria, fileOrder, fileOrderDescending);
      this.updateFromBackend(fetchedFiles);
    } catch (err) {
      console.error('Could not load all files', err);
    }
  }

  @action.bound
  async fetchFilesByQuery() {
    const criteria = this.rootStore.uiStore.searchCriteriaList.slice();
    if (criteria.length === 0) {
      return;
    }
    const { fileOrder, fileOrderDescending } = this.rootStore.uiStore;
    try {
      const fetchedFiles = await this.backend.searchFiles(
        criteria as [SearchCriteria<IFile>], fileOrder, fileOrderDescending);
      this.updateFromBackend(fetchedFiles);
    } catch (e) {
      console.log('Could not find files based on criteria', e);
    }
  }

  @action
  async fetchFilesByTagIDs(tags: ID[]) {
    // Query the backend to send back only files with these tags
    try {
      const { fileOrder, fileOrderDescending } = this.rootStore.uiStore;
      const criteria: SearchCriteria<IFile> = { key: 'tags', value: tags, operator: 'contains', valueType: 'array' };
      const fetchedFiles = await this.backend.searchFiles(criteria, fileOrder, fileOrderDescending);
      this.updateFromBackend(fetchedFiles);
    } catch (e) {
      console.log('Could not find files based on tag search', e);
    }
  }

  @action
  async fetchFilesByIDs(files: ID[]) {
    try {
      const fetchedFiles = await this.backend.fetchFilesByID(files);
      this.updateFromBackend(fetchedFiles);
    } catch (e) {
      console.log('Could not find files based on IDs', e);
    }
  }

  @action.bound incrementNumUntaggedFiles() {
    this.numUntaggedFiles++;
  }
  @action.bound decrementNumUntaggedFiles() {
    this.numUntaggedFiles--;
  }

  // Removes all items from fileList
  clearFileList() {
    // Clean up observers of ClientFiles before removing them
    this.fileList.forEach((f) => f.dispose());
    this.fileList.clear();
  }

  private async loadFiles() {
    const { fileOrder, fileOrderDescending } = this.rootStore.uiStore;
    const fetchedFiles = await this.backend.fetchFiles(fileOrder, fileOrderDescending);

    // Removes files with invalid file path. Otherwise adds files to fileList.
    // In the future the user should have the option to input the new path if the file was only moved or renamed.
    await Promise.all(
      fetchedFiles.map(async (backendFile: IFile) => {
        try {
          await fs.access(backendFile.path, fs.constants.F_OK);
          this.fileList.push(new ClientFile(this, backendFile));
        } catch (e) {
          console.log(`${backendFile.path} 'does not exist'`);
          this.backend.removeFile(backendFile);
        }
      }),
    );
  }

  private async removeFile(file: ClientFile): Promise<void> {
    // Deselect in case it was selected
    this.rootStore.uiStore.deselectFile(file);
    file.dispose();
    this.fileList.remove(file);
    await this.removeThumbnail(file);
    return this.backend.removeFile(file);
  }

  private async removeThumbnail(file: ClientFile) {
    const thumbDir = getThumbnailPath(file.path, this.rootStore.uiStore.thumbnailDirectory);
    if (await fs.pathExists(thumbDir)) {
      await fs.remove(thumbDir);
    }
  }

  private async updateFromBackend(backendFiles: IFile[]) {
    // removing manually invalid files
    // watching files would be better to remove invalid files
    // files could also have moved, removing them may be undesired then

    // Todo: instead of removing invalid files, add them to an MissingFiles list and prompt to the user?
    // (maybe fetch all files, not only the ones passed given as arguments here)

    const existenceChecker = await Promise.all(
      backendFiles.map(async (backendFile) => {
        try {
          await fs.access(backendFile.path, fs.constants.F_OK);
          return true;
        } catch (err) {
          this.backend.removeFile(backendFile);
          const clientFile = this.fileList.find((f) => backendFile.id === f.id);
          if (clientFile) {
            await this.removeFile(clientFile);
          }
          return false;
        }
      }),
    );

    const existingBackendFiles = backendFiles.filter((_, i) => existenceChecker[i]);

    if (this.fileList.length === 0) {
      this.fileList.push(...this.filesFromBackend(existingBackendFiles));
      return;
    }

    if (existingBackendFiles.length === 0) {
      return this.clearFileList();
    }

    return this.replaceFileList(this.filesFromBackend(existingBackendFiles));
  }

  private filesFromBackend(backendFiles: IFile[]): ClientFile[] {
    return backendFiles.map((file) => new ClientFile(this, file));
  }

  private replaceFileList(backendFiles: ClientFile[]) {
    this.fileList.forEach((f) => f.dispose());
    this.fileList.replace(backendFiles);
  }
}

export default FileStore;<|MERGE_RESOLUTION|>--- conflicted
+++ resolved
@@ -5,12 +5,8 @@
 import { ClientFile, IFile } from '../../entities/File';
 import RootStore from './RootStore';
 import { ID, generateId } from '../../entities/ID';
-<<<<<<< HEAD
 import { SearchCriteria } from '../../entities/SearchCriteria';
-=======
-import { ITagSearchQuery } from './UiStore';
 import { getThumbnailPath } from '../utils';
->>>>>>> 128b1df0
 
 class FileStore {
   backend: Backend;

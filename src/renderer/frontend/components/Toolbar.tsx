import React, { useContext, useCallback, useMemo } from 'react';
import {
<<<<<<< HEAD
  Button, Popover, MenuItem, Menu, Drawer, Switch, ButtonGroup, Icon, Divider, Classes, H4, Callout,
=======
  Button, Popover, MenuItem, Menu, ButtonGroup, Icon, Divider, Classes, H5,
>>>>>>> 91b9c4aa
} from '@blueprintjs/core';
import { observer } from 'mobx-react-lite';

import StoreContext from '../contexts/StoreContext';
import IconSet from './Icons';
import FileTag from './FileTag';
import { ClientFile } from '../../entities/File';
import UiStore from '../stores/UiStore';

const RemoveFilesPopover = ({ onRemove, disabled }: { onRemove: () => void, disabled: boolean }) => (
  <Popover minimal>
    <Button icon={IconSet.DELETE} disabled={disabled} />
    <div className="popoverContent">
      <H4 className="inpectorHeading">Confirm deletion</H4>
      <p>Are you sure you want to remove these images from your library?</p>
      <p>Your files will not be deleted.</p>

      <div
        style={{
          display: 'flex',
          justifyContent: 'flex-end',
          marginTop: 15,
        }}>
        <Button
          className={Classes.POPOVER_DISMISS}
          style={{ marginRight: 10 }}>
          Cancel
        </Button>
        <Button
          intent="danger"
          className={Classes.POPOVER_DISMISS}
          onClick={onRemove}>
          Delete
        </Button>
      </div>
    </div>
  </Popover>
);

interface ITagFilesPopoverProps {
  disabled: boolean;
  files: ClientFile[];
  uiStore: UiStore;
}
const TagFilesPopover = observer(({ disabled, files, uiStore }: ITagFilesPopoverProps) => (
<<<<<<< HEAD
  <Popover minimal isOpen={uiStore.isToolbarTagSelectorOpen} onClose={uiStore.closeToolbarTagSelector}>
=======
  <Popover isOpen={uiStore.isToolbarTagSelectorOpen} onClose={uiStore.closeToolbarTagSelector}>
>>>>>>> 91b9c4aa
    <Button icon={IconSet.TAG} disabled={disabled} onClick={uiStore.toggleToolbarTagSelector} />
    <div className="popoverContent">
      <FileTag files={files} autoFocus />
    </div>
  </Popover>
));

const Toolbar = () => {
  const { uiStore, fileStore } = useContext(StoreContext);

  // Outliner actions
  const handleToggleOutliner = useCallback(
    () => { uiStore.isOutlinerOpen = !uiStore.isOutlinerOpen; },
    [],
  );
  const handleOlImport = useCallback(() => { uiStore.outlinerPage = 'IMPORT'; }, []);
  const handleOlTags = useCallback(() => { uiStore.outlinerPage = 'TAGS'; }, []);
  const handleOlSearch = useCallback(() => { uiStore.outlinerPage = 'SEARCH'; }, []);

  // Content actions
  const isFileListSelected = uiStore.fileSelection.length > 0
    && uiStore.fileSelection.length === fileStore.fileList.length;
  // If everything is selected, deselect all. Else, select all
  const handleToggleSelect = useCallback(
    () => (isFileListSelected)
      ? uiStore.fileSelection.clear()
      : uiStore.fileSelection.push(
        ...fileStore.fileList
          .map((f) => f.id)
          .filter((f) => !uiStore.fileSelection.includes(f)),
      ),
    [isFileListSelected],
  );

  const handleRemoveSelectedFiles = useCallback(
    async () => {
      await fileStore.removeFilesById(uiStore.fileSelection);
      uiStore.fileSelection.clear();
    },
    [],
  );

<<<<<<< HEAD
  // Inspector actions
  const handleToggleInspector = useCallback(
    () => { uiStore.isInspectorOpen = !uiStore.isInspectorOpen; },
    [],
  );

  const handleToggleSettings = useCallback(
    () => { uiStore.isSettingsOpen = !uiStore.isSettingsOpen; },
    [],
  );

  // Settings actions
  const toggleTheme = useCallback(
    () => { uiStore.theme = (uiStore.theme === 'DARK' ? 'LIGHT' : 'DARK'); },
    [],
  );
  const handleFullScreen = useCallback(
    () => {
      // (toggleFullScreen);
      remote.getCurrentWindow().setFullScreen(uiStore.fullscreen);
    },
    [],
  );
  const toggleFullScreen = useCallback(
    // () => { uiStore.fullscreen = (uiStore.fullscreen === false ? true : false); },
    () => {
      uiStore.fullscreen = !uiStore.fullscreen;
      handleFullScreen();
    },
    [],
  );

=======
>>>>>>> 91b9c4aa
  // Render variables
  const sortMenu = useMemo(() =>
    <Menu>
      <MenuItem icon={IconSet.TAG} text="Tag" />
      <MenuItem icon={IconSet.FILTER_NAME_UP} text="Name" />
      <MenuItem icon={IconSet.FILTER_FILE_TYPE} text="Type" />
      <MenuItem icon={IconSet.FILTER_FILTER_DOWN} text="Size" />
      <MenuItem icon={IconSet.FILTER_DATE} text="Date" labelElement={<Icon icon={IconSet.ARROW_UP} />} active />
    </Menu>,
    [],
  );

  const layoutMenu = useMemo(() =>
    <Menu>
      <MenuItem icon={IconSet.VIEW_LIST} text="List" />
      <MenuItem icon={IconSet.VIEW_GRID} text="Grid" active />
      <MenuItem icon={IconSet.VIEW_MASON} text="Masonry" />
      <MenuItem icon={IconSet.VIEW_PRESENT} text="Slide" />
    </Menu>,
    [],
  );

  const numFiles = fileStore.fileList.length;
  const selectionModeOn = uiStore.fileSelection.length > 0 && numFiles > 0;
  const olPage = uiStore.outlinerPage;

<<<<<<< HEAD
  const handleOpenDevtools = useCallback(() => remote.getCurrentWebContents().openDevTools(), []);

  const themeClass = uiStore.theme === 'DARK' ? 'bp3-dark' : 'bp3-light';

=======
>>>>>>> 91b9c4aa
  return (
    <div id="toolbar">
      <section id="outliner-toolbar">
        <ButtonGroup minimal>
          <Button icon={IconSet.ADD} onClick={handleOlImport} onDoubleClick={handleToggleOutliner} intent={olPage === 'IMPORT' ? 'primary' : 'none'} />{/* // tslint:disable-next-line */}
          <Button icon={IconSet.TAG} onClick={handleOlTags} onDoubleClick={handleToggleOutliner} intent={olPage === 'TAGS' ? 'primary' : 'none'} />{/* // tslint:disable-next-line */}
          <Button icon={IconSet.SEARCH} onClick={handleOlSearch} onDoubleClick={handleToggleOutliner} intent={olPage === 'SEARCH' ? 'primary' : 'none'} />{/* // tslint:disable-next-line */}
        </ButtonGroup>
      </section>

      <section id="main-toolbar">
        {/* Library info. Todo: Show entire library count instead of current fileList */}
        <Button icon={IconSet.MEDIA} minimal>{numFiles} item{`${numFiles === 1 ? '' : 's'}`}</Button>

        <ButtonGroup minimal>

          {/* Selection info and actions */}
          <Button
            rightIcon={isFileListSelected ? IconSet.SELECT_ALL_CHECKED : IconSet.SELECT_ALL}
            onClick={handleToggleSelect}
            intent={isFileListSelected ? 'primary' : 'none'}
          >
            {uiStore.fileSelection.length} selected
          </Button>
          {/* Show popover for modifying tags of selection (same as inspector) */}
          <TagFilesPopover
            files={uiStore.clientFileSelection}
            disabled={!selectionModeOn}
            uiStore={uiStore}
          />
          <RemoveFilesPopover onRemove={handleRemoveSelectedFiles} disabled={!selectionModeOn} />

          {/* Gallery actions */}
          <Popover minimal
            target={<Button icon={IconSet.VIEW_GRID} />}
            content={layoutMenu}
          />
          <Popover minimal
            target={<Button icon={IconSet.FILTER} />}
            content={sortMenu}
          />
        </ButtonGroup>
        <div id="spacer" style={{ width: '100px'}}></div>
      </section>

      <section id="inspector-toolbar">
        <ButtonGroup minimal>
          <Button
            icon={IconSet.INFO}
            onClick={uiStore.toggleInspector}
            intent={uiStore.isInspectorOpen ? 'primary' : 'none'}
          />
          <Button
            icon={IconSet.SETTINGS}
            onClick={uiStore.toggleSettings}
          />
<<<<<<< HEAD
          <Drawer
            isOpen={uiStore.isSettingsOpen}
            icon={IconSet.SETTINGS}
            onClose={handleToggleSettings}
            title="Settings"
            className={themeClass}
          >
            <div className={Classes.DRAWER_BODY}>
              {/* <div className={Classes.DIALOG_BODY}> */}
              <Switch checked={uiStore.fullscreen} onChange={toggleFullScreen} label="Full screen" />
              <Switch checked={uiStore.theme === 'DARK'} onChange={toggleTheme} label="Dark theme" />

              <Divider />

              <Button disabled fill>Clear database</Button>

              <Button onClick={handleOpenDevtools} intent="warning" icon={IconSet.CHROME_DEVTOOLS} fill>
                Open DevTools
                </Button>

              <br />

              <Callout icon={IconSet.INFO}>
                <H4>Tip: Hotkeys</H4>
                <p>
                  Did you know there are hotkeys?<br/>
                  Press <span className={Classes.KEY_COMBO}><span className={Classes.KEY + ' ' + Classes.MODIFIER_KEY}>shift</span>&nbsp;<span className={Classes.KEY}>/</span>&nbsp;to see them.</span>{/* // tslint:disable-next-line */}
                </p>
              </Callout>
              {/* </div> */}
            </div>
          </Drawer>
=======
>>>>>>> 91b9c4aa
        </ButtonGroup>
      </section>
    </div>
  );
};

export default observer(Toolbar);<|MERGE_RESOLUTION|>--- conflicted
+++ resolved
@@ -1,10 +1,6 @@
 import React, { useContext, useCallback, useMemo } from 'react';
 import {
-<<<<<<< HEAD
-  Button, Popover, MenuItem, Menu, Drawer, Switch, ButtonGroup, Icon, Divider, Classes, H4, Callout,
-=======
-  Button, Popover, MenuItem, Menu, ButtonGroup, Icon, Divider, Classes, H5,
->>>>>>> 91b9c4aa
+  Button, Popover, MenuItem, Menu, ButtonGroup, Icon, Divider, Classes, H5, Switch, Classes, H4, Callout, Drawer,
 } from '@blueprintjs/core';
 import { observer } from 'mobx-react-lite';
 
@@ -50,11 +46,7 @@
   uiStore: UiStore;
 }
 const TagFilesPopover = observer(({ disabled, files, uiStore }: ITagFilesPopoverProps) => (
-<<<<<<< HEAD
   <Popover minimal isOpen={uiStore.isToolbarTagSelectorOpen} onClose={uiStore.closeToolbarTagSelector}>
-=======
-  <Popover isOpen={uiStore.isToolbarTagSelectorOpen} onClose={uiStore.closeToolbarTagSelector}>
->>>>>>> 91b9c4aa
     <Button icon={IconSet.TAG} disabled={disabled} onClick={uiStore.toggleToolbarTagSelector} />
     <div className="popoverContent">
       <FileTag files={files} autoFocus />
@@ -97,7 +89,6 @@
     [],
   );
 
-<<<<<<< HEAD
   // Inspector actions
   const handleToggleInspector = useCallback(
     () => { uiStore.isInspectorOpen = !uiStore.isInspectorOpen; },
@@ -130,8 +121,6 @@
     [],
   );
 
-=======
->>>>>>> 91b9c4aa
   // Render variables
   const sortMenu = useMemo(() =>
     <Menu>
@@ -158,13 +147,9 @@
   const selectionModeOn = uiStore.fileSelection.length > 0 && numFiles > 0;
   const olPage = uiStore.outlinerPage;
 
-<<<<<<< HEAD
   const handleOpenDevtools = useCallback(() => remote.getCurrentWebContents().openDevTools(), []);
 
   const themeClass = uiStore.theme === 'DARK' ? 'bp3-dark' : 'bp3-light';
-
-=======
->>>>>>> 91b9c4aa
   return (
     <div id="toolbar">
       <section id="outliner-toolbar">
@@ -221,7 +206,7 @@
             icon={IconSet.SETTINGS}
             onClick={uiStore.toggleSettings}
           />
-<<<<<<< HEAD
+
           <Drawer
             isOpen={uiStore.isSettingsOpen}
             icon={IconSet.SETTINGS}
@@ -254,8 +239,6 @@
               {/* </div> */}
             </div>
           </Drawer>
-=======
->>>>>>> 91b9c4aa
         </ButtonGroup>
       </section>
     </div>

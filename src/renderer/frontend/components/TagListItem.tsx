--- conflicted
+++ resolved
@@ -20,7 +20,6 @@
   ContextMenuTarget,
   Menu,
   MenuItem,
-  Intent,
 } from '@blueprintjs/core';
 import { ID } from '../../entities/ID';
 
@@ -29,48 +28,27 @@
 
 interface IStaticTagListItemProps {
   name: string;
-  onSelect: () => void;
 }
 
 /** Can be used for "non-existing" tags, e.g. 'Untagged', 'Recently added'. Cannot be removed */
 export const StaticTagListItem = ({
   name,
-  onSelect,
 }: IStaticTagListItemProps) => (
-  <Tag onClick={onSelect} large minimal fill interactive active>
+  <Tag large minimal fill interactive active>
     {name}
   </Tag>
 );
 
 interface IUnmodifiableTagListItemProps {
   name: string;
-  isSelected: boolean;
   onRemove: () => void;
-  onSelect: () => void;
   onEdit: () => void;
 }
 
 const UnmodifiableTagListItem = ({
   name,
-  isSelected,
-  onEdit,
-  onSelect,
-  onRemove,
 }: IUnmodifiableTagListItemProps) => (
-<<<<<<< HEAD
-  <div onClick={onClick}>
-=======
-  <Tag
-    onClick={onSelect}
-    onDoubleClick={onEdit}
-    large
-    minimal
-    fill
-    onRemove={onRemove}
-    interactive
-    intent={isSelected ? Intent.PRIMARY : Intent.NONE}
-  >
->>>>>>> 588977b8
+  <div>
     {name}
   </div>
 );
@@ -135,12 +113,7 @@
 interface ITagListItemProps {
   name: string;
   id: ID;
-<<<<<<< HEAD
   dateAdded: Date;
-=======
-  isSelected: boolean;
-  onSelect: () => void;
->>>>>>> 588977b8
   onRemove: () => void;
   onRename: (name: string) => void;
   onMoveTag: (movedTag: ID) => void;
@@ -164,14 +137,11 @@
 /** The main tag-list-item that can be renamed, removed and dragged */
 export const TagListItem = ({
   name,
-  isSelected,
   onRemove,
   isEditing,
   setEditing,
   onRename,
-  onSelect,
   connectDragSource,
-<<<<<<< HEAD
   connectDropTarget,
   isDragging,
   isHovering,
@@ -194,36 +164,12 @@
         ) : (
           <UnmodifiableTagListItem
             name={name}
-            onClick={() => setEditing(true)}
+            onEdit={() => setEditing(true)}
             onRemove={onRemove}
           />
         )}
       </div>,
     ),
-=======
-}: ITagListItemProps & IEditingProps & ITagListItemCollectedProps) => {
-  return connectDragSource(
-    <div>
-      {isEditing ? (
-        <ModifiableTagListItem
-          initialName={name}
-          onRename={(newName) => {
-            setEditing(false);
-            onRename(newName);
-          }}
-          onAbort={() => setEditing(false)}
-        />
-      ) : (
-        <UnmodifiableTagListItem
-          name={name}
-          onSelect={onSelect}
-          onEdit={() => setEditing(true)}
-          onRemove={onRemove}
-          isSelected={isSelected}
-        />
-      )}
-    </div>,
->>>>>>> 588977b8
   );
 };
 

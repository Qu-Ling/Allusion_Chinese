import React, { useContext, useEffect, useState, useCallback } from 'react';
import { observer } from 'mobx-react-lite';
import {
  Drawer,
  Classes,
  Switch,
  Button,
  Callout,
  H4,
  RadioGroup,
  Radio,
  FormGroup,
  KeyCombo,
} from '@blueprintjs/core';

import StoreContext from '../contexts/StoreContext';
import IconSet from './Icons';
import { ClearDbButton } from './ErrorBoundary';
import { remote } from 'electron';
import { moveThumbnailDir } from '../ThumbnailGeneration';
import { getThumbnailPath, isDirEmpty } from '../utils';
import { RendererMessenger } from '../../../Messaging';

const Settings = observer(() => {
  const { uiStore, fileStore, locationStore } = useContext(StoreContext);

  const [isClipServerRunning, setClipServerRunning] = useState(false);
  const [isRunningInBackground, setRunningInBackground] = useState(false);
  const [importPath, setImportPath] = useState(locationStore.importDirectory);

<<<<<<< HEAD
  const toggleClipServer = useCallback(
    () => {
      RendererMessenger.setClipServerEnabled({ isClipServerRunning: !isClipServerRunning });
      setClipServerRunning(!isClipServerRunning);
    },
    [setClipServerRunning, isClipServerRunning],
  );

  const toggleRunInBackground = useCallback(
    () => {
      RendererMessenger.setRunInBackground({ isRunInBackground: !isRunningInBackground });
      setRunningInBackground(!isRunningInBackground);
    },
    [setRunningInBackground, isRunningInBackground],
  );

  const browseImportDir = useCallback(
    () => {
      const dirs = remote.dialog.showOpenDialog({
        properties: ['openDirectory'],
      });

      if (!dirs) {
        return;
      }

      const chosenDir = dirs[0];
      locationStore.changeDefaultLocation(chosenDir);
      setImportPath(chosenDir);

      // Todo: Provide option to move/copy the files in that directory (?)
      // Since the import dir could also contain non-allusion files, not sure if a good idea
      // But then there should be support for re-importing manually copied files
    },
    [setImportPath, locationStore],
  );
=======
  const toggleClipServer = useCallback(() => {
    RendererMessenger.setClipServerEnabled({ isClipServerRunning: !isClipServerRunning });
    setClipServerRunning(!isClipServerRunning);
  }, [setClipServerRunning, isClipServerRunning]);

  const toggleRunInBackground = useCallback(() => {
    RendererMessenger.setRunInBackground({ isRunInBackground: !isRunningInBackground });
    setRunningInBackground(!isRunningInBackground);
  }, [setRunningInBackground, isRunningInBackground]);

  const browseImportDir = useCallback(() => {
    const dirs = remote.dialog.showOpenDialog({
      properties: ['openDirectory'],
    });

    if (!dirs) {
      return;
    }

    const dir = dirs[0];
    setImportPath(dir);
    RendererMessenger.setDownloadPath({ dir });
  }, [setImportPath]);
>>>>>>> 4b42d56f

  useEffect(() => {
    setClipServerRunning(RendererMessenger.getIsClipServerEnabled());
    setRunningInBackground(RendererMessenger.getIsRunningInBackground());
  }, []);

  const themeClass = uiStore.theme === 'DARK' ? 'bp3-dark' : 'bp3-light';

  const browseThumbnailDirectory = useCallback(async () => {
    const dirs = remote.dialog.showOpenDialog({
      properties: ['openDirectory'],
      defaultPath: uiStore.thumbnailDirectory,
    });

    if (!dirs) {
      return;
    }
    const newDir = dirs[0];

    if (!(await isDirEmpty(newDir))) {
      alert('Please choose an empty directory.');
      return;
    }

    const oldDir = uiStore.thumbnailDirectory;

    // Move thumbnail files
    await moveThumbnailDir(oldDir, newDir);
    uiStore.setThumbnailDirectory(newDir);

    // Reset thumbnail paths for those that already have one
    fileStore.fileList.forEach((f) => {
      if (f.thumbnailPath) {
        f.setThumbnailPath(getThumbnailPath(f.path, newDir));
      }
    });
  }, [fileStore.fileList, uiStore]);

  return (
    <Drawer
      isOpen={uiStore.isSettingsOpen}
      icon={IconSet.SETTINGS}
      onClose={uiStore.toggleSettings}
      title="Settings"
      className={themeClass}
    >
      <div className={Classes.DRAWER_BODY}>
        <RadioGroup
          selectedValue={uiStore.view.thumbnailSize}
          onChange={() => undefined}
          label="Thumbnail size"
          inline
        >
          <Radio label="Small" value="small" onClick={uiStore.view.setThumbnailSmall} />
          <Radio label="Medium" value="medium" onClick={uiStore.view.setThumbnailMedium} />
          <Radio label="Large" value="large" onClick={uiStore.view.setThumbnailLarge} />
        </RadioGroup>

        <RadioGroup
          selectedValue={uiStore.view.thumbnailShape}
          onChange={() => undefined}
          label="Thumbnail shape"
          inline
        >
          <Radio label="Square" value="square" onClick={uiStore.view.setThumbnailSquare} />
          <Radio label="Letterbox" value="letterbox" onClick={uiStore.view.setThumbnailLetterbox} />
        </RadioGroup>

        <Switch
          checked={uiStore.isFullScreen}
          onChange={uiStore.toggleFullScreen}
          label="Full screen"
        />
        <Switch
          checked={uiStore.theme === 'DARK'}
          onChange={uiStore.toggleTheme}
          label="Dark theme"
        />

        <Switch
          checked={isRunningInBackground}
          onChange={toggleRunInBackground}
          label="Run in background"
        />
        <Switch
          checked={isClipServerRunning}
          onChange={toggleClipServer}
          label="Browser extension support"
        />

        <div className="bp3-divider" />
        {/* Todo: Add support to toggle this */}
        {/* <Switch checked={true} onChange={() => alert('Not supported yet')} label="Generate thumbnails" /> */}
        <FormGroup label="Thumbnail directory">
          <label
            className={`${Classes.FILL} ${Classes.FILE_INPUT} ${Classes.FILE_INPUT_HAS_SELECTION}`}
            htmlFor="thumbnailPathInput"
          >
            {/* Where to import images you drop on the app or import through the browser extension */}
            <span
              className={Classes.FILE_UPLOAD_INPUT}
              id="thumbnailPathInput"
              onClick={browseThumbnailDirectory}
              title={uiStore.thumbnailDirectory}
            >
              {uiStore.thumbnailDirectory}
            </span>
          </label>
        </FormGroup>

        <FormGroup label="Import directory">
          <label
            className={`${Classes.FILL} ${Classes.FILE_INPUT} ${Classes.FILE_INPUT_HAS_SELECTION}`}
            htmlFor="importPathInput"
          >
            {/* Where to import images you drop on the app or import through the browser extension */}
            <span
              className={Classes.FILE_UPLOAD_INPUT}
              id="importPathInput"
              onClick={browseImportDir}
            >
              {importPath}
            </span>
          </label>
        </FormGroup>

        <div className="bp3-divider" />

        <ClearDbButton fill position="bottom-left" />

        <Button
          onClick={uiStore.toggleDevtools}
          intent="warning"
          icon={IconSet.CHROME_DEVTOOLS}
          fill
        >
          Toggle DevTools
        </Button>

        <br />

        <Callout icon={IconSet.INFO}>
          <H4 className="bp3-heading inspectorHeading">Tip: Hotkeys</H4>
          <p>
            Did you know there are hotkeys?
            <br />
            Press&nbsp;
            <KeyCombo combo="mod+k" />
            &nbsp;to see them.
          </p>
        </Callout>
      </div>
    </Drawer>
  );
});

export default Settings;<|MERGE_RESOLUTION|>--- conflicted
+++ resolved
@@ -28,7 +28,6 @@
   const [isRunningInBackground, setRunningInBackground] = useState(false);
   const [importPath, setImportPath] = useState(locationStore.importDirectory);
 
-<<<<<<< HEAD
   const toggleClipServer = useCallback(
     () => {
       RendererMessenger.setClipServerEnabled({ isClipServerRunning: !isClipServerRunning });
@@ -65,31 +64,6 @@
     },
     [setImportPath, locationStore],
   );
-=======
-  const toggleClipServer = useCallback(() => {
-    RendererMessenger.setClipServerEnabled({ isClipServerRunning: !isClipServerRunning });
-    setClipServerRunning(!isClipServerRunning);
-  }, [setClipServerRunning, isClipServerRunning]);
-
-  const toggleRunInBackground = useCallback(() => {
-    RendererMessenger.setRunInBackground({ isRunInBackground: !isRunningInBackground });
-    setRunningInBackground(!isRunningInBackground);
-  }, [setRunningInBackground, isRunningInBackground]);
-
-  const browseImportDir = useCallback(() => {
-    const dirs = remote.dialog.showOpenDialog({
-      properties: ['openDirectory'],
-    });
-
-    if (!dirs) {
-      return;
-    }
-
-    const dir = dirs[0];
-    setImportPath(dir);
-    RendererMessenger.setDownloadPath({ dir });
-  }, [setImportPath]);
->>>>>>> 4b42d56f
 
   useEffect(() => {
     setClipServerRunning(RendererMessenger.getIsClipServerEnabled());

--- conflicted
+++ resolved
@@ -1,10 +1,6 @@
 import React, { useContext, useCallback } from 'react';
 import { observer } from 'mobx-react-lite';
-<<<<<<< HEAD
-import { Drawer, Classes, Switch, Button, Callout, H4, FormGroup } from '@blueprintjs/core';
-=======
-import { Drawer, Classes, Switch, Button, Callout, H4, RadioGroup, Radio } from '@blueprintjs/core';
->>>>>>> c2f32811
+import { Drawer, Classes, Switch, Button, Callout, H4, RadioGroup, Radio, FormGroup } from '@blueprintjs/core';
 
 import StoreContext from '../contexts/StoreContext';
 import IconSet from './Icons';
@@ -16,7 +12,6 @@
 
   const themeClass = uiStore.theme === 'DARK' ? 'bp3-dark' : 'bp3-light';
 
-<<<<<<< HEAD
   const browseThumbnailDirectory = useCallback(() => {
     const dirs = remote.dialog.showOpenDialog({
       properties: ['openDirectory'],
@@ -30,11 +25,9 @@
     uiStore.thumbnailDirectory = dir;
     // Todo: Clear previous thumbnail directory?
   }, [uiStore.thumbnailDirectory]);
-=======
   const viewSmall = useCallback(() => { uiStore.thumbnailSize = 'small'; }, []);
   const viewMedium = useCallback(() => { uiStore.thumbnailSize = 'medium'; }, []);
   const viewLarge = useCallback(() => { uiStore.thumbnailSize = 'large'; }, []);
->>>>>>> c2f32811
 
   return (
     <Drawer
@@ -45,58 +38,11 @@
       className={themeClass}
     >
       <div className={Classes.DRAWER_BODY}>
-<<<<<<< HEAD
-          <Switch checked={uiStore.isFullScreen} onChange={uiStore.toggleFullScreen} label="Full screen" />
-          <Switch checked={uiStore.theme === 'DARK'} onChange={uiStore.toggleTheme} label="Dark theme" />
+        <Switch checked={uiStore.isFullScreen} onChange={uiStore.toggleFullScreen} label="Full screen" />
+        <Switch checked={uiStore.theme === 'DARK'} onChange={uiStore.toggleTheme} label="Dark theme" />
 
-          <div className="bp3-divider"></div>
+        <div className="bp3-divider"></div>
 
-          {/* Todo: Add support to toggle this */}
-          <Switch checked={true} onChange={() => alert('Not supported yet')} label="Generate thumbnails" />
-          <FormGroup
-            label="Thumbnail directory"
-          >
-            <label
-              className={`${Classes.FILL} ${Classes.FILE_INPUT} ${Classes.FILE_INPUT_HAS_SELECTION}`}
-              htmlFor="importPathInput"
-            >
-              {/* Where to import images you drop on the app or import through the browser extension */}
-              <span
-                className={Classes.FILE_UPLOAD_INPUT}
-                id="importPathInput"
-                onClick={browseThumbnailDirectory}
-              >
-                {uiStore.thumbnailDirectory}
-              </span>
-            </label>
-          </FormGroup>
-
-          <div className="bp3-divider"></div>
-
-          <ClearDbButton fill position="bottom-left" />
-
-          <Button onClick={uiStore.toggleDevtools} intent="warning" icon={IconSet.CHROME_DEVTOOLS} fill>
-            Toggle DevTools
-          </Button>
-
-          <br />
-
-          <Callout icon={IconSet.INFO}>
-            <H4 className="bp3-heading inspectorHeading">Tip: Hotkeys</H4>
-            <p>
-              Did you know there are hotkeys?
-              <br/>
-              Press&nbsp;
-              <span className={Classes.KEY_COMBO}>
-                <span className={`${Classes.KEY} ${Classes.MODIFIER_KEY}`}>
-                  shift
-                </span>
-                &nbsp;
-                <span className={Classes.KEY}>
-                  /
-                </span>
-                &nbsp;to see them.
-=======
         <RadioGroup
           selectedValue={uiStore.thumbnailSize}
           onChange={() => undefined}
@@ -108,8 +54,26 @@
           <Radio label="Large" value="large" onClick={viewLarge} />
         </RadioGroup>
 
-        <Switch checked={uiStore.isFullScreen} onChange={uiStore.toggleFullScreen} label="Full screen" />
-        <Switch checked={uiStore.theme === 'DARK'} onChange={uiStore.toggleTheme} label="Dark theme" />
+        {/* Todo: Add support to toggle this */}
+        <Switch checked={true} onChange={() => alert('Not supported yet')} label="Generate thumbnails" />
+        <FormGroup
+          label="Thumbnail directory"
+        >
+          <label
+            className={`${Classes.FILL} ${Classes.FILE_INPUT} ${Classes.FILE_INPUT_HAS_SELECTION}`}
+            htmlFor="importPathInput"
+          >
+            {/* Where to import images you drop on the app or import through the browser extension */}
+            <span
+              className={Classes.FILE_UPLOAD_INPUT}
+              id="importPathInput"
+              onClick={browseThumbnailDirectory}
+            >
+              {uiStore.thumbnailDirectory}
+            </span>
+          </label>
+        </FormGroup>
+
         <div className="bp3-divider"></div>
 
         <ClearDbButton fill position="bottom-left" />
@@ -128,12 +92,11 @@
             Press&nbsp;
             <span className={Classes.KEY_COMBO}>
               <span className={`${Classes.KEY} ${Classes.MODIFIER_KEY}`}>
-                shift
+                Ctrl
               </span>
               &nbsp;
               <span className={Classes.KEY}>
-                /
->>>>>>> c2f32811
+                K
               </span>
               &nbsp;to see them.
             </span>

import React, { useContext, useState, useMemo } from 'react';
import { observer } from 'mobx-react-lite';
import StoreContext from 'src/renderer/frontend/contexts/StoreContext';
import { ClientTag } from 'src/renderer/entities/Tag';
<<<<<<< HEAD
import { ClientTagCollection, ROOT_TAG_COLLECTION_ID } from 'src/renderer/entities/TagCollection';
import { Listbox, Option } from 'components';
import { Flyout } from 'components/popover';

type TagItem = ClientTag | ClientTagCollection;

interface ITagSelector {
  selection: TagItem | undefined;
  onSelect: (item: TagItem) => void;
}

/**
 * Selects an item from all currently available tags and tag collections
 *
 * This component only selects from a given list from options but does not
 * change the selection by creating new tags or collections. However, basic
 * list filtering is done.
 * */
const TagSelector = observer(({ selection, onSelect }: ITagSelector) => {
  const {
    tagStore: { tagList },
    tagCollectionStore: { tagCollectionList },
  } = useContext(StoreContext);
  const [isOpen, setIsOpen] = useState(false);
  const [query, setQuery] = useState('');
  // Instead of creating a new array by filtering out the root node, two slices
  // (cheap copies) will be created, one ending before the root and the other
  // starting afterwards. This is a bit cheaper and should have the similar or
  // better performance.
  const rootIndex = useMemo(
    () => tagCollectionList.findIndex((c) => c.id === ROOT_TAG_COLLECTION_ID),
    [tagCollectionList],
  );

  const normalizedQuery = query.toLowerCase();
  const filterMap = (items: TagItem[]) => {
    return items
      .filter((t) => t.name.toLowerCase().indexOf(normalizedQuery) >= 0)
      .map((t) => (
        <Option
          key={t.id}
          selected={selection === t}
          value={t.name}
          onClick={() => {
            onSelect(t);
            setQuery(t.name);
            setIsOpen(false);
          }}
        />
      ));
  };

  return (
    <div
      role="combobox"
      onBlur={(e) => {
        if (e.relatedTarget instanceof HTMLElement && e.relatedTarget.matches('[role="option"]')) {
          return;
        }
        setIsOpen(false);
        if (selection !== undefined) {
          setQuery(selection.name);
        }
=======
import StoreContext from '../contexts/StoreContext';
import IconSet from 'components/Icons';

const TagSelect = Suggest.ofType<ClientTag>();

const NoResults = <MenuItem disabled={true} text="No results." />;

const CREATED_TAG_ID = 'created-tag-id';

const renderCreateTagOption = (
  query: string,
  active: boolean,
  handleClick: React.MouseEventHandler<HTMLElement>,
) => (
  <MenuItem
    icon={IconSet.ADD_TAG_FILL}
    text={`Create "${query}"`}
    active={active}
    onClick={handleClick}
    shouldDismissPopover={false}
  />
);

const filterTag: ItemPredicate<ClientTag> = (query, tag, _index, exactMatch) => {
  const normalizedName = tag.name.toLowerCase();
  const normalizedQuery = query.toLowerCase();

  if (exactMatch) {
    return normalizedName === normalizedQuery;
  } else {
    return normalizedName.indexOf(normalizedQuery) >= 0;
  }
};

interface ITagSelectorProps {
  selectedItem: ClientTag | undefined | null;
  tagLabel?: (tag: ClientTag) => string;
  onTagSelect: (tag: ClientTag) => void;
  onTagCreation?: (name: string) => Promise<ClientTag>;
  /** Focus on mount */
  autoFocus?: boolean;
  /** When this object changes, autoFocus is triggered (since this component does not remount often itself) */
  refocusObject?: any;
  tagIntent?: Intent;
}

const TagSelector = ({
  selectedItem,
  tagLabel,
  onTagSelect,
  onTagCreation,
  autoFocus,
  refocusObject,
}: ITagSelectorProps) => {
  const { tagStore } = useContext(StoreContext);

  const handleSelect = useCallback(
    async (tag: ClientTag) => {
      // When a tag is created, it is selected. Here we detect whether we need to actually create the ClientTag.
      if (onTagCreation && tag.id === CREATED_TAG_ID) {
        tag = await onTagCreation(tag.name);
      }

      onTagSelect(tag);
    },
    [onTagCreation, onTagSelect],
  );

  const SearchTagItem = useCallback<ItemRenderer<ClientTag>>(
    (tag, { modifiers, handleClick }) => {
      if (!modifiers.matchesPredicate) {
        return null;
      }
      const isSelected = selectedItem === tag;

      const rightIcon = tag.viewColor ? (
        <Icon icon="full-circle" iconSize={12} color={tag.viewColor} />
      ) : undefined;
      return (
        <MenuItem
          active={modifiers.active}
          icon={isSelected ? 'tick' : 'blank'}
          labelElement={rightIcon}
          key={tag.id}
          label={tag.description ? tag.description.toString() : ''}
          onClick={handleClick}
          text={`${tag.name}`}
          shouldDismissPopover={false}
        />
      );
    },
    [selectedItem],
  );

  const TagLabel = (tag: ClientTag) => {
    if (!tag) {
      return '???';
    }
    return tagLabel ? tagLabel(tag) : tag.name;
  };

  // Only used for visualization in the selector, an actual ClientTag is created onSelect
  const createNewTag = useCallback(
    (name: string) => new ClientTag(tagStore, CREATED_TAG_ID, name),
    [tagStore],
  );

  const maybeCreateNewItemFromQuery = onTagCreation ? createNewTag : undefined;
  const maybeCreateNewItemRenderer = onTagCreation ? renderCreateTagOption : undefined;

  // Focus on the input element with an Effect whe the focusObject changes and autoFocus is requested
  const inputRef = useRef<HTMLInputElement>(null) as MutableRefObject<HTMLInputElement | null>;
  const setRef = useCallback(
    (ref: HTMLInputElement | null) => {
      inputRef.current = ref;
    },
    [inputRef],
  );

  useEffect(() => {
    if (autoFocus && inputRef.current) {
      inputRef.current.focus();
    }
  }, [refocusObject, autoFocus, inputRef]);

  return (
    <TagSelect
      items={tagStore.root.clientSubTags}
      selectedItem={selectedItem}
      itemRenderer={SearchTagItem}
      noResults={NoResults}
      onItemSelect={handleSelect}
      popoverProps={{ minimal: true }}
      openOnKeyDown={true} // don't show the select list until you start typing
      inputValueRenderer={TagLabel}
      createNewItemFromQuery={maybeCreateNewItemFromQuery}
      createNewItemRenderer={maybeCreateNewItemRenderer}
      itemPredicate={filterTag}
      resetOnSelect={true}
      inputProps={{
        autoFocus,
        // add a ref to the input so we can re-focus when needed
        inputRef: setRef,
>>>>>>> 28b4f098
      }}
    >
      <Flyout
        open={isOpen}
        placement="bottom"
        target={
          <input
            type="text"
            value={query}
            aria-autocomplete="list"
            onFocus={() => setIsOpen(true)}
            onChange={(e) => {
              setIsOpen(true);
              setQuery(e.target.value);
            }}
          />
        }
      >
        <Listbox>
          {filterMap(tagCollectionList.slice(0, rootIndex))}
          {filterMap(tagCollectionList.slice(rootIndex + 1))}
          {filterMap(tagList)}
        </Listbox>
      </Flyout>
    </div>
  );
});

export default TagSelector;<|MERGE_RESOLUTION|>--- conflicted
+++ resolved
@@ -1,17 +1,13 @@
-import React, { useContext, useState, useMemo } from 'react';
+import React, { useContext, useState } from 'react';
 import { observer } from 'mobx-react-lite';
 import StoreContext from 'src/renderer/frontend/contexts/StoreContext';
 import { ClientTag } from 'src/renderer/entities/Tag';
-<<<<<<< HEAD
-import { ClientTagCollection, ROOT_TAG_COLLECTION_ID } from 'src/renderer/entities/TagCollection';
 import { Listbox, Option } from 'components';
 import { Flyout } from 'components/popover';
 
-type TagItem = ClientTag | ClientTagCollection;
-
 interface ITagSelector {
-  selection: TagItem | undefined;
-  onSelect: (item: TagItem) => void;
+  selection: ClientTag | undefined;
+  onSelect: (item: ClientTag) => void;
 }
 
 /**
@@ -22,38 +18,11 @@
  * list filtering is done.
  * */
 const TagSelector = observer(({ selection, onSelect }: ITagSelector) => {
-  const {
-    tagStore: { tagList },
-    tagCollectionStore: { tagCollectionList },
-  } = useContext(StoreContext);
+  const { tagStore } = useContext(StoreContext);
   const [isOpen, setIsOpen] = useState(false);
   const [query, setQuery] = useState('');
-  // Instead of creating a new array by filtering out the root node, two slices
-  // (cheap copies) will be created, one ending before the root and the other
-  // starting afterwards. This is a bit cheaper and should have the similar or
-  // better performance.
-  const rootIndex = useMemo(
-    () => tagCollectionList.findIndex((c) => c.id === ROOT_TAG_COLLECTION_ID),
-    [tagCollectionList],
-  );
 
   const normalizedQuery = query.toLowerCase();
-  const filterMap = (items: TagItem[]) => {
-    return items
-      .filter((t) => t.name.toLowerCase().indexOf(normalizedQuery) >= 0)
-      .map((t) => (
-        <Option
-          key={t.id}
-          selected={selection === t}
-          value={t.name}
-          onClick={() => {
-            onSelect(t);
-            setQuery(t.name);
-            setIsOpen(false);
-          }}
-        />
-      ));
-  };
 
   return (
     <div
@@ -66,151 +35,6 @@
         if (selection !== undefined) {
           setQuery(selection.name);
         }
-=======
-import StoreContext from '../contexts/StoreContext';
-import IconSet from 'components/Icons';
-
-const TagSelect = Suggest.ofType<ClientTag>();
-
-const NoResults = <MenuItem disabled={true} text="No results." />;
-
-const CREATED_TAG_ID = 'created-tag-id';
-
-const renderCreateTagOption = (
-  query: string,
-  active: boolean,
-  handleClick: React.MouseEventHandler<HTMLElement>,
-) => (
-  <MenuItem
-    icon={IconSet.ADD_TAG_FILL}
-    text={`Create "${query}"`}
-    active={active}
-    onClick={handleClick}
-    shouldDismissPopover={false}
-  />
-);
-
-const filterTag: ItemPredicate<ClientTag> = (query, tag, _index, exactMatch) => {
-  const normalizedName = tag.name.toLowerCase();
-  const normalizedQuery = query.toLowerCase();
-
-  if (exactMatch) {
-    return normalizedName === normalizedQuery;
-  } else {
-    return normalizedName.indexOf(normalizedQuery) >= 0;
-  }
-};
-
-interface ITagSelectorProps {
-  selectedItem: ClientTag | undefined | null;
-  tagLabel?: (tag: ClientTag) => string;
-  onTagSelect: (tag: ClientTag) => void;
-  onTagCreation?: (name: string) => Promise<ClientTag>;
-  /** Focus on mount */
-  autoFocus?: boolean;
-  /** When this object changes, autoFocus is triggered (since this component does not remount often itself) */
-  refocusObject?: any;
-  tagIntent?: Intent;
-}
-
-const TagSelector = ({
-  selectedItem,
-  tagLabel,
-  onTagSelect,
-  onTagCreation,
-  autoFocus,
-  refocusObject,
-}: ITagSelectorProps) => {
-  const { tagStore } = useContext(StoreContext);
-
-  const handleSelect = useCallback(
-    async (tag: ClientTag) => {
-      // When a tag is created, it is selected. Here we detect whether we need to actually create the ClientTag.
-      if (onTagCreation && tag.id === CREATED_TAG_ID) {
-        tag = await onTagCreation(tag.name);
-      }
-
-      onTagSelect(tag);
-    },
-    [onTagCreation, onTagSelect],
-  );
-
-  const SearchTagItem = useCallback<ItemRenderer<ClientTag>>(
-    (tag, { modifiers, handleClick }) => {
-      if (!modifiers.matchesPredicate) {
-        return null;
-      }
-      const isSelected = selectedItem === tag;
-
-      const rightIcon = tag.viewColor ? (
-        <Icon icon="full-circle" iconSize={12} color={tag.viewColor} />
-      ) : undefined;
-      return (
-        <MenuItem
-          active={modifiers.active}
-          icon={isSelected ? 'tick' : 'blank'}
-          labelElement={rightIcon}
-          key={tag.id}
-          label={tag.description ? tag.description.toString() : ''}
-          onClick={handleClick}
-          text={`${tag.name}`}
-          shouldDismissPopover={false}
-        />
-      );
-    },
-    [selectedItem],
-  );
-
-  const TagLabel = (tag: ClientTag) => {
-    if (!tag) {
-      return '???';
-    }
-    return tagLabel ? tagLabel(tag) : tag.name;
-  };
-
-  // Only used for visualization in the selector, an actual ClientTag is created onSelect
-  const createNewTag = useCallback(
-    (name: string) => new ClientTag(tagStore, CREATED_TAG_ID, name),
-    [tagStore],
-  );
-
-  const maybeCreateNewItemFromQuery = onTagCreation ? createNewTag : undefined;
-  const maybeCreateNewItemRenderer = onTagCreation ? renderCreateTagOption : undefined;
-
-  // Focus on the input element with an Effect whe the focusObject changes and autoFocus is requested
-  const inputRef = useRef<HTMLInputElement>(null) as MutableRefObject<HTMLInputElement | null>;
-  const setRef = useCallback(
-    (ref: HTMLInputElement | null) => {
-      inputRef.current = ref;
-    },
-    [inputRef],
-  );
-
-  useEffect(() => {
-    if (autoFocus && inputRef.current) {
-      inputRef.current.focus();
-    }
-  }, [refocusObject, autoFocus, inputRef]);
-
-  return (
-    <TagSelect
-      items={tagStore.root.clientSubTags}
-      selectedItem={selectedItem}
-      itemRenderer={SearchTagItem}
-      noResults={NoResults}
-      onItemSelect={handleSelect}
-      popoverProps={{ minimal: true }}
-      openOnKeyDown={true} // don't show the select list until you start typing
-      inputValueRenderer={TagLabel}
-      createNewItemFromQuery={maybeCreateNewItemFromQuery}
-      createNewItemRenderer={maybeCreateNewItemRenderer}
-      itemPredicate={filterTag}
-      resetOnSelect={true}
-      inputProps={{
-        autoFocus,
-        // add a ref to the input so we can re-focus when needed
-        inputRef: setRef,
->>>>>>> 28b4f098
       }}
     >
       <Flyout
@@ -230,9 +54,20 @@
         }
       >
         <Listbox>
-          {filterMap(tagCollectionList.slice(0, rootIndex))}
-          {filterMap(tagCollectionList.slice(rootIndex + 1))}
-          {filterMap(tagList)}
+          {tagStore.root.clientSubTags
+            .filter((t) => t.name.toLowerCase().indexOf(normalizedQuery) >= 0)
+            .map((t) => (
+              <Option
+                key={t.id}
+                selected={selection === t}
+                value={t.name}
+                onClick={() => {
+                  onSelect(t);
+                  setQuery(t.name);
+                  setIsOpen(false);
+                }}
+              />
+            ))}
         </Listbox>
       </Flyout>
     </div>

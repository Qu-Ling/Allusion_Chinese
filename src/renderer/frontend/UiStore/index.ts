--- conflicted
+++ resolved
@@ -88,12 +88,6 @@
 /** These fields are stored and recovered when the application opens up */
 const PersistentPreferenceFields: Array<keyof UiStore> = [
   'theme',
-<<<<<<< HEAD
-  'sidebar',
-  'isFullScreen',
-  'outlinerPage',
-=======
->>>>>>> a138addd
   'isOutlinerOpen',
   'isInspectorOpen',
   'thumbnailDirectory',
@@ -534,12 +528,6 @@
       try {
         const prefs = JSON.parse(prefsString);
         this.setTheme(prefs.theme);
-<<<<<<< HEAD
-        this.setSidebar(prefs.sidebar);
-        this.setIsFullScreen(prefs.isFullScreen);
-        this.setOutlinerPage(prefs.outlinerPage);
-=======
->>>>>>> a138addd
         this.setIsOutlinerOpen(prefs.isOutlinerOpen);
         this.setIsInspectorOpen(prefs.isInspectorOpen);
         this.setThumbnailDirectory(prefs.thumbnailDirectory);

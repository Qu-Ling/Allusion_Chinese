import path from 'path';
import { thumbnailType } from '../../config';

export function debounce<F extends (...args: any) => any>(func: F, wait: number = 300): F {
  let timeoutID: number;

  if (!Number.isInteger(wait)) {
    console.log(' Called debounce with an invalid number');
    wait = 300;
  }

  // conversion through any necessary as it wont satisfy criteria otherwise
  return function(this: any, ...args: any[]) {
    clearTimeout(timeoutID);
    const context = this;

    timeoutID = window.setTimeout(
      () => func.apply(context, args),
      wait);
  } as any as F;
}

export function throttle(fn: (...args: any) => any, wait: number = 300) {
  let isCalled = false;

  return (...args: any[]) => {
      if (!isCalled) {
          fn(...args);
          isCalled = true;
          setTimeout(
            () => { isCalled = false; },
            wait,
          );
      }
  };
}

export function formatTagCountText(numTags: number, numCols: number) {
  const extraTagsText = numTags
    ? `+${numTags} tag${numTags === 1 ? '' : 's'}`
    : '';
  const extraColsText = numCols
    ? `${extraTagsText && ', '}+${numCols} collection${numCols === 1 ? '' : 's'}`
    : '';
  return `${extraTagsText}${extraColsText}`;
}

<<<<<<< HEAD
export function capitalize(value: string) {
  if (!value) {
    return '';
  }
  return `${value.charAt(0).toUpperCase()}${value.slice(1)}`;
}

export function camelCaseToSpaced(value: string) {
  if (!value) {
    return '';
  }
  return value
    // insert a space before all caps
    .replace(/([A-Z])/g, ' $1')
    // uppercase the first character
    .replace(/^./, (str) => str.toUpperCase());
}

export const formatDateTime = (date: Date) =>
  `${date.toLocaleDateString()} ${date.toLocaleTimeString(undefined, { hour: '2-digit', minute: '2-digit' })}`;

export const jsDateFormatter = {
  formatDate: (date: Date) => date.toLocaleDateString(),
  parseDate: (str: string) => new Date(str),
  placeholder: 'Choose a date...',
=======
export function hexToHSL(H: string) {
  // Convert hex to RGB first
  let r = 0;
  let g = 0;
  let b = 0;
  if (H.length === 4) {
    r = parseInt(`0x${H[1]}${H[1]}`, 16);
    g = parseInt(`0x${H[2]}${H[2]}`, 16);
    b = parseInt(`0x${H[3]}${H[3]}`, 16);
  } else if (H.length === 7) {
    r = parseInt(`0x${H[1]}${H[2]}`, 16);
    g = parseInt(`0x${H[3]}${H[4]}`, 16);
    b = parseInt(`0x${H[5]}${H[6]}`, 16);
  } else {
    return [0, 0, 0];
  }
  // Then to HSL
  r /= 255;
  g /= 255;
  b /= 255;
  const cmin = Math.min(r, g, b);
  const cmax = Math.max(r, g, b);
  const delta = cmax - cmin;
  let h = 0;
  let s = 0;
  let l = 0;

  if (delta === 0) {
    h = 0;
  } else if (cmax === r) {
    h = ((g - b) / delta) % 6;
  } else if (cmax === g) {
    h = (b - r) / delta + 2;
  } else {
    h = (r - g) / delta + 4;
  }

  h = Math.round(h * 60);

  if (h < 0) {
    h += 360;
  }

  l = (cmax + cmin) / 2;
  s = delta === 0 ? 0 : delta / (1 - Math.abs(2 * l - 1));
  s = +(s * 100).toFixed(1);
  l = +(l * 100).toFixed(1);

  return [h, s, l];
}

export function getClassForBackground(backHex: string) {
  const hsl = hexToHSL(backHex);
  const [, sat, lum] = hsl;

  return (
    lum < 50
    || (lum < 60 && sat > 75)
  ) ? 'color-white' : 'color-black';
}

export const getThumbnailPath = (filePath: string, thumbnailDirectory: string): string => {
  const baseFilename = path.basename(filePath, path.extname(filePath));

  // Hash is needed to avoid files with the same name to clash with each other, when they come from different paths
  const hash = hashString(filePath);

  return path.join(thumbnailDirectory, `${baseFilename}-${hash}.${thumbnailType}`);
};

export const hashString = (s: string) => {
  let hash = 0;
  let chr = 0;
  if (s.length === 0) {
    return hash;
  }
  for (let i = 0; i < s.length; i++) {
    chr = s.charCodeAt(i);
    // tslint:disable-next-line: no-bitwise
    hash = ((hash << 5) - hash) + chr;
    // tslint:disable-next-line: no-bitwise
    hash |= 0; // Convert to 32bit integer
  }
  return hash;
>>>>>>> 128b1df0
};<|MERGE_RESOLUTION|>--- conflicted
+++ resolved
@@ -45,7 +45,6 @@
   return `${extraTagsText}${extraColsText}`;
 }
 
-<<<<<<< HEAD
 export function capitalize(value: string) {
   if (!value) {
     return '';
@@ -71,7 +70,8 @@
   formatDate: (date: Date) => date.toLocaleDateString(),
   parseDate: (str: string) => new Date(str),
   placeholder: 'Choose a date...',
-=======
+};
+
 export function hexToHSL(H: string) {
   // Convert hex to RGB first
   let r = 0;
@@ -156,5 +156,4 @@
     hash |= 0; // Convert to 32bit integer
   }
   return hash;
->>>>>>> 128b1df0
 };
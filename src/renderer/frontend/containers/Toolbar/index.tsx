import React, { useContext, useCallback, useMemo } from 'react';
import {
  Button,
  Popover,
  MenuItem,
  Menu,
  Icon,
  Classes,
  ButtonGroup,
  Alert,
} from '@blueprintjs/core';
import { observer } from 'mobx-react-lite';

import StoreContext from '../../contexts/StoreContext';
import IconSet from '../../components/Icons';
import FileTag from '../../components/FileTag';
import { ClientFile, IFile } from '../../../entities/File';
import UiStore from '../../UiStore';

// Tooltip info
const enum Tooltip {
  Add = 'Toggle Add Panel',
  Tag = 'Toggle Tag Panel',
  Search = 'Toggle Search Panel',
  Media = 'Number of files using selected tag(s)',
  Select = 'Selects or deselects all images',
  TagFiles = 'Quick add or delete tags to selection',
  Delete = 'Delete selection from library',
  View = 'Change view content panel',
  Filter = 'Filter view content panel',
  Inspector = 'Toggle Inspector',
  Settings = 'Toggle Settings',
  Back = 'Back to your gallery',
  // FilterTag = 'Filter images by first tag',
}

interface IRemoveFilesPopoverProps {
  disabled: boolean;
  onRemove: () => void;
  uiStore: UiStore;
}

export const RemoveFilesPopover = observer(({ onRemove, disabled, uiStore }: IRemoveFilesPopoverProps) => {
  const handleConfirm = useCallback(() => {
    onRemove();
    uiStore.closeToolbarFileRemover();
  }, [onRemove, uiStore]);
  return (
    <>
      <Button
        icon={IconSet.DELETE}
        disabled={disabled}
        onClick={uiStore.toggleToolbarFileRemover}
        className="tooltip"
        data-right={Tooltip.Delete}
      />
      <Alert
        isOpen={uiStore.isToolbarFileRemoverOpen}
        cancelButtonText="Cancel"
        confirmButtonText="Delete"
        icon={IconSet.DELETE}
        intent="danger"
        onCancel={uiStore.closeToolbarFileRemover}
        onConfirm={handleConfirm}
        canEscapeKeyCancel
        canOutsideClickCancel
        className={Classes.DARK}
      >
        <div className="bp3-dark" id="deleteFile">
          {' '}
          {/*popoverContent*/}
          <h4 className="bp3-heading inpectorHeading">Confirm delete</h4>
          <p>
            Remove {uiStore.fileSelection.length} image{uiStore.fileSelection.length > 1 ? 's' : ''}{' '}
            from your library?
            <br />
            Your files will not be deleted.
          </p>
        </div>
      </Alert>
    </>
  );
});

interface ITagFilesPopoverProps {
  disabled: boolean;
  files: ClientFile[];
  uiStore: UiStore;
}
const TagFilesPopover = observer(({ disabled, files, uiStore }: ITagFilesPopoverProps) => (
  <Popover
    minimal
    isOpen={uiStore.isToolbarTagSelectorOpen}
    onClose={uiStore.closeToolbarTagSelector}
  >
    <Button
      icon={IconSet.TAG}
      disabled={disabled}
      onClick={uiStore.toggleToolbarTagSelector}
      className="tooltip"
      data-right={Tooltip.TagFiles}
    />
    <div className="popoverContent">
      <FileTag files={files} autoFocus />
    </div>
  </Popover>
));

const sortMenuData: Array<{ prop: keyof IFile; icon: JSX.Element; text: string }> = [
  // { prop: 'tags', icon: IconSet.TAG, text: 'Tag' },
  { prop: 'name', icon: IconSet.FILTER_NAME_UP, text: 'Name' },
  { prop: 'extension', icon: IconSet.FILTER_FILE_TYPE, text: 'File type' },
  { prop: 'size', icon: IconSet.FILTER_FILTER_DOWN, text: 'File size' },
  { prop: 'dateAdded', icon: IconSet.FILTER_DATE, text: 'Date added' },
];

const Toolbar = observer(() => {
  const { uiStore, fileStore } = useContext(StoreContext);

  // Outliner actions
  const handleChooseOutlinerPage = useCallback(
    (page: typeof uiStore.outlinerPage) => {
      if (uiStore.outlinerPage === page) {
        uiStore.toggleOutliner();
      }

<<<<<<< HEAD
    if (page === 'IMPORT') {
      uiStore.openOutlinerImport();
    } else if (page === 'TAGS') {
      uiStore.openOutlinerTags();
    }
  }, [uiStore]);
  // const handleOlImport = useCallback(() => handleChooseOutlinerPage('IMPORT'), [handleChooseOutlinerPage]);
  const handleOlTags = useCallback(() => handleChooseOutlinerPage('TAGS'), [handleChooseOutlinerPage]);
=======
      if (page === 'IMPORT') {
        uiStore.openOutlinerImport();
      } else if (page === 'TAGS') {
        uiStore.openOutlinerTags();
      }
    },
    [uiStore],
  );
  const handleOlImport = useCallback(() => handleChooseOutlinerPage('IMPORT'), [
    handleChooseOutlinerPage,
  ]);
  const handleOlTags = useCallback(() => handleChooseOutlinerPage('TAGS'), [
    handleChooseOutlinerPage,
  ]);
>>>>>>> 4b42d56f
  const handleOlSearch = uiStore.toggleQuickSearch;

  // Content actions
  const isFileListSelected =
    uiStore.fileSelection.length > 0 && uiStore.fileSelection.length === fileStore.fileList.length;
  // If everything is selected, deselect all. Else, select all
  const handleToggleSelect = useCallback(
    () =>
      isFileListSelected
        ? uiStore.clearFileSelection()
        : uiStore.selectFiles(
            fileStore.fileList.map((f) => f.id).filter((f) => !uiStore.fileSelection.includes(f)),
          ),
    [fileStore.fileList, isFileListSelected, uiStore],
  );

  // const handleRemoveSelectedFiles = useCallback(
  //   () => fileStore.removeFilesById(uiStore.fileSelection),
  //   [fileStore, uiStore.fileSelection],
  // );

  // Render variables
  const sortMenu = useMemo(() => {
    const orderIcon = (
      <Icon icon={uiStore.view.fileOrder === 'DESC' ? IconSet.ARROW_DOWN : IconSet.ARROW_UP} />
    );
    return (
      <Menu>
        {sortMenuData.map(({ prop, icon, text }) => (
          <MenuItem
            key={prop}
            icon={icon}
            text={text}
            active={uiStore.view.orderBy === prop}
            labelElement={uiStore.view.orderBy === prop && orderIcon}
            onClick={() =>
              uiStore.view.orderBy === prop ? uiStore.switchFileOrder() : uiStore.orderFilesBy(prop)
            }
          />
        ))}
      </Menu>
    );
  }, [uiStore.view.orderFilesBy, uiStore.view.orderBy, uiStore.view.fileOrder]); //eslint-disable-line

  const numFiles = fileStore.fileList.length;
  const selectionModeOn = uiStore.fileSelection.length > 0 && numFiles > 0;
  const olPage = uiStore.outlinerPage;

  return (
    <div id="toolbar">
      <section id="outliner-toolbar">
        <ButtonGroup minimal>
          {/* <Button
            icon={IconSet.ADD}
            onClick={handleOlImport}
            intent={olPage === 'IMPORT' && uiStore.isOutlinerOpen ? 'primary' : 'none'}
            className="tooltip"
            data-right={Tooltip.Add}
          /> */}
          <Button
            icon={IconSet.TAG}
            onClick={handleOlTags}
            intent={olPage === 'TAGS' && uiStore.isOutlinerOpen ? 'primary' : 'none'}
            className="tooltip"
            data-right={Tooltip.Tag}
          />
          <Button
            icon={IconSet.SEARCH}
            onClick={handleOlSearch}
            intent={uiStore.isQuickSearchOpen ? 'primary' : 'none'}
            className="tooltip"
            data-right={Tooltip.Search}
          />
        </ButtonGroup>
      </section>

      <section id="main-toolbar">
        <ButtonGroup minimal>
          {/* Disable slide mode */}
          {uiStore.view.isSlideMode && (
            <Button
              icon="arrow-left"
              onClick={uiStore.view.disableSlideMode}
              intent="primary"
              className="tooltip"
              data-right={Tooltip.Back}
            />
          )}

          {/* Library info. Todo: Show entire library count instead of current fileList */}
          <Button id="media" icon={IconSet.MEDIA} className="tooltip" data-right={Tooltip.Media}>
            {numFiles} item{`${numFiles === 1 ? '' : 's'}`}
          </Button>
        </ButtonGroup>

        <ButtonGroup minimal>
          {/* Selection info and actions */}
          <Button
            rightIcon={isFileListSelected ? IconSet.SELECT_ALL_CHECKED : IconSet.SELECT_ALL}
            onClick={handleToggleSelect}
            intent={isFileListSelected ? 'primary' : 'none'}
            className="tooltip"
            data-right={Tooltip.Select}
          >
            {uiStore.fileSelection.length} selected
          </Button>
          {/* Show popover for modifying tags of selection (same as inspector) */}
          <TagFilesPopover
            files={uiStore.clientFileSelection}
            disabled={!selectionModeOn}
            uiStore={uiStore}
          />
          {/* <RemoveFilesPopover
            onRemove={handleRemoveSelectedFiles}
            disabled={!selectionModeOn}
            uiStore={uiStore}
          /> */}

          <Popover
            minimal
            target={
              <Button icon={IconSet.FILTER} className="tooltip" data-right={Tooltip.Filter} />
            }
            content={sortMenu}
          />
        </ButtonGroup>

        <ButtonGroup>
          <Button
            onClick={uiStore.view.setMethodList}
            icon={IconSet.VIEW_LIST}
            active={uiStore.view.isList}
          />
          <Button
            onClick={uiStore.view.setMethodGrid}
            icon={IconSet.VIEW_GRID}
            active={uiStore.view.isGrid}
          />
        </ButtonGroup>

        <div id="spacer" style={{ width: '100px' }} />
      </section>

      <section id="inspector-toolbar">
        <ButtonGroup minimal>
          <Button
            icon={IconSet.INFO}
            onClick={uiStore.toggleInspector}
            intent={uiStore.isInspectorOpen ? 'primary' : 'none'}
            className="tooltip"
            data-left={Tooltip.Inspector}
          />
          <Button
            icon={IconSet.SETTINGS}
            onClick={uiStore.toggleSettings}
            className="tooltip"
            data-left={Tooltip.Settings}
          />
        </ButtonGroup>
      </section>
    </div>
  );
});

export default Toolbar;<|MERGE_RESOLUTION|>--- conflicted
+++ resolved
@@ -124,31 +124,13 @@
         uiStore.toggleOutliner();
       }
 
-<<<<<<< HEAD
     if (page === 'IMPORT') {
       uiStore.openOutlinerImport();
     } else if (page === 'TAGS') {
       uiStore.openOutlinerTags();
     }
   }, [uiStore]);
-  // const handleOlImport = useCallback(() => handleChooseOutlinerPage('IMPORT'), [handleChooseOutlinerPage]);
   const handleOlTags = useCallback(() => handleChooseOutlinerPage('TAGS'), [handleChooseOutlinerPage]);
-=======
-      if (page === 'IMPORT') {
-        uiStore.openOutlinerImport();
-      } else if (page === 'TAGS') {
-        uiStore.openOutlinerTags();
-      }
-    },
-    [uiStore],
-  );
-  const handleOlImport = useCallback(() => handleChooseOutlinerPage('IMPORT'), [
-    handleChooseOutlinerPage,
-  ]);
-  const handleOlTags = useCallback(() => handleChooseOutlinerPage('TAGS'), [
-    handleChooseOutlinerPage,
-  ]);
->>>>>>> 4b42d56f
   const handleOlSearch = uiStore.toggleQuickSearch;
 
   // Content actions
@@ -201,13 +183,6 @@
     <div id="toolbar">
       <section id="outliner-toolbar">
         <ButtonGroup minimal>
-          {/* <Button
-            icon={IconSet.ADD}
-            onClick={handleOlImport}
-            intent={olPage === 'IMPORT' && uiStore.isOutlinerOpen ? 'primary' : 'none'}
-            className="tooltip"
-            data-right={Tooltip.Add}
-          /> */}
           <Button
             icon={IconSet.TAG}
             onClick={handleOlTags}

--- conflicted
+++ resolved
@@ -29,7 +29,7 @@
     <Button
       rightIcon={allFilesSelected ? IconSet.SELECT_ALL_CHECKED : IconSet.SELECT_ALL}
       onClick={toggle}
-      intent={allFilesSelected ? 'primary' : 'none'}
+      active={allFilesSelected}
       className="tooltip"
       data-right={ToolbarTooltips.Select}
     >
@@ -213,11 +213,10 @@
           <Button
             icon={IconSet.SEARCH}
             onClick={uiStore.toggleQuickSearch}
-            intent={uiStore.isQuickSearchOpen ? 'primary' : 'none'}
+            active={uiStore.isQuickSearchOpen}
             className="tooltip"
             data-right={ToolbarTooltips.Search}
           />
-<<<<<<< HEAD
         </ButtonGroup>
 
         <ButtonGroup minimal>
@@ -245,43 +244,6 @@
             disabled={uiStore.fileSelection.length === 0}
           />
 
-          <FileFilter
-            fileOrder={fileStore.fileOrder}
-            orderBy={fileStore.orderBy}
-            orderFilesBy={fileStore.orderFilesBy}
-            switchFileOrder={fileStore.switchFileOrder}
-          />
-        </ButtonGroup>
-
-        <ButtonGroup minimal>
-          <FileSelection
-            allFilesSelected={
-              fileSelection.length > 0 && fileSelection.length === fileStore.fileList.length
-            }
-            toggleSelection={handleToggleSelect}
-            selectionCount={fileSelection.length}
-          />
-=======
-
-          {/* <LibraryInfo fileCount={fileStore.fileList.length} /> */}
-        </ButtonGroup>
-
-        <ButtonGroup minimal>
-          <FileSelection
-            allFilesSelected={
-              fileSelection.length > 0 && fileSelection.length === fileStore.fileList.length
-            }
-            toggleSelection={handleToggleSelect}
-            selectionCount={fileSelection.length}
-          />
->>>>>>> 6a78f2a5
-          <TagFilesPopover
-            files={uiStore.clientFileSelection}
-            disabled={fileSelection.length <= 0 || fileStore.fileList.length <= 0}
-            isOpen={uiStore.isToolbarTagSelectorOpen}
-            close={uiStore.closeToolbarTagSelector}
-            toggle={uiStore.toggleToolbarTagSelector}
-          />
           <FileFilter
             fileOrder={fileStore.fileOrder}
             orderBy={fileStore.orderBy}

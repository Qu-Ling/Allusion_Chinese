--- conflicted
+++ resolved
@@ -115,14 +115,10 @@
     const [minSize, maxSize] = getThumbnailSize(uiStore.thumbnailSize);
 
     // Debounce the numColums so it doesn't constantly update when the panel width changes (sidebar toggling or window resize)
-<<<<<<< HEAD
-    const numColumns = useDebounce(Math.floor(contentRect.width / cellSize), 210);
-=======
     const [numColumns, cellSize] = useDebounce(
       get_column_layout(contentRect.width, minSize, maxSize),
       50,
     );
->>>>>>> 93b8c418
     const numRows = numColumns > 0 ? Math.ceil(fileList.length / numColumns) : 0;
 
     const ref = useRef<FixedSizeGrid>(null);

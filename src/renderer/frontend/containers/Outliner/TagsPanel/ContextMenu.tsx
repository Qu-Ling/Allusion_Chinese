--- conflicted
+++ resolved
@@ -7,17 +7,8 @@
 import { ClientIDSearchCriteria } from 'src/renderer/entities/SearchCriteria';
 import { formatTagCountText } from 'src/renderer/frontend/utils';
 import { Action, Factory } from './StateReducer';
-<<<<<<< HEAD
-import { IExpansionState } from '../../types';
-import { ID } from 'src/renderer/entities/ID';
-import { ClientTagCollection } from 'src/renderer/entities/TagCollection';
 import { ClientTag } from 'src/renderer/entities/Tag';
 import StoreContext from 'src/renderer/frontend/contexts/StoreContext';
-=======
-import { ClientTag } from 'src/renderer/entities/Tag';
-import UiStore from 'src/renderer/frontend/stores/UiStore';
-import TagStore from 'src/renderer/frontend/stores/TagStore';
->>>>>>> 28b4f098
 
 const defaultColorOptions = [
   { title: 'Eminence', color: '#5f3292' },
@@ -80,132 +71,17 @@
   },
 );
 
-<<<<<<< HEAD
-interface IEditMenuProps {
-  rename: () => void;
-  delete: () => void;
-  color: string;
-  setColor: (color: string) => void;
-  contextText: string;
-}
-
-const EditMenu = (props: IEditMenuProps) => {
-  return (
-    <>
-      <MenuItem onClick={props.rename} text="Rename" icon={IconSet.EDIT} />
-      <MenuItem onClick={props.delete} text={`Delete${props.contextText}`} icon={IconSet.DELETE} />
-      <ColorPickerMenu
-        selectedColor={props.color}
-        onChange={props.setColor}
-        contextText={props.contextText}
-      />
-    </>
-  );
-};
-
-interface ISearchMenuProps {
-  addSearch: () => void;
-  replaceSearch: () => void;
-}
-
-const SearchMenu = (props: ISearchMenuProps) => {
-  return (
-    <>
-      <MenuItem onClick={props.addSearch} text="Add to Search Query" icon={IconSet.SEARCH} />
-      <MenuItem onClick={props.replaceSearch} text="Replace Search Query" icon={IconSet.REPLACE} />
-    </>
-  );
-};
-
-interface IMenuProps<T> {
-  nodeData: T;
-  dispatch: React.Dispatch<Action>;
-}
-
-export const TagContextMenu = ({ nodeData, dispatch }: IMenuProps<ClientTag>) => {
-  const { uiStore } = useContext(StoreContext);
-  const { tags, collections } = uiStore.getTagContextItems(nodeData.id);
-  let contextText = formatTagCountText(Math.max(0, tags.length - 1), collections.length);
-  contextText = contextText && ` (${contextText})`;
-
-  return (
-    <Menu>
-      <EditMenu
-        rename={() => dispatch(Factory.enableEditing(nodeData.id))}
-        delete={() => dispatch(Factory.confirmDeletion(nodeData))}
-        color={nodeData.color}
-        setColor={(color: string) => {
-          if (nodeData.isSelected) {
-            uiStore.colorSelectedTagsAndCollections(nodeData.id, color);
-          } else {
-            nodeData.setColor(color);
-          }
-        }}
-        contextText={contextText}
-      />
-      <MenuDivider />
-      <SearchMenu
-        addSearch={() =>
-          nodeData.isSelected
-            ? uiStore.replaceCriteriaWithTagSelection()
-            : uiStore.addSearchCriteria(new ClientIDSearchCriteria('tags', nodeData.id))
-        }
-        replaceSearch={() =>
-          nodeData.isSelected
-            ? uiStore.replaceCriteriaWithTagSelection()
-            : uiStore.replaceSearchCriteria(new ClientIDSearchCriteria('tags', nodeData.id))
-        }
-      />
-    </Menu>
-  );
-};
-
-const expandSubCollection = (
-  c: ClientTagCollection,
-  expansion: IExpansionState,
-): IExpansionState => {
-  c.clientSubCollections.forEach((subCol) => {
-    expandSubCollection(subCol, expansion);
-  });
-  expansion[c.id] = true;
-  return expansion;
-};
-
-const collapseSubCollection = (
-  c: ClientTagCollection,
-  expansion: IExpansionState,
-): IExpansionState => {
-  c.clientSubCollections.forEach((subCol) => {
-    collapseSubCollection(subCol, expansion);
-  });
-  expansion[c.id] = false;
-  return expansion;
-};
-
-interface ICollectionMenuProps extends IMenuProps<ClientTagCollection> {
-  expansion: IExpansionState;
-  pos: number;
-}
-
-export const CollectionContextMenu = (props: ICollectionMenuProps) => {
-  const { nodeData, dispatch, expansion, pos } = props;
-  const { tagCollectionStore, tagStore, uiStore } = useContext(StoreContext);
-  const { tags, collections } = uiStore.getTagContextItems(nodeData.id);
-  let contextText = formatTagCountText(tags.length, Math.max(0, collections.length - 1));
-=======
 interface IContextMenuProps {
   nodeData: ClientTag;
-  uiStore: UiStore;
   dispatch: React.Dispatch<Action>;
-  tagStore: TagStore;
   pos: number;
 }
 
 export const TagItemContextMenu = (props: IContextMenuProps) => {
-  const { nodeData, dispatch, pos, tagStore, uiStore } = props;
+  const { nodeData, dispatch, pos } = props;
+  const { tagStore, uiStore } = useContext(StoreContext);
   const { tags } = uiStore.getTagContextItems(nodeData.id);
   let contextText = formatTagCountText(tags.length);
->>>>>>> 28b4f098
   contextText = contextText && ` (${contextText})`;
   return (
     <Menu>
@@ -224,14 +100,6 @@
         text="Rename"
         icon={IconSet.EDIT}
       />
-<<<<<<< HEAD
-      <MenuDivider />
-      <EditMenu
-        rename={() => dispatch(Factory.enableEditing(nodeData.id))}
-        delete={() => dispatch(Factory.confirmDeletion(nodeData))}
-        color={nodeData.color}
-        setColor={(color: string) => {
-=======
       <MenuItem
         onClick={() => dispatch(Factory.confirmDeletion(nodeData))}
         text={`Delete${contextText}`}
@@ -240,7 +108,6 @@
       <ColorPickerMenu
         selectedColor={nodeData.color}
         onChange={(color) => {
->>>>>>> 28b4f098
           if (nodeData.isSelected) {
             uiStore.colorSelectedTagsAndCollections(nodeData.id, color);
           } else {
@@ -248,23 +115,6 @@
           }
         }}
         contextText={contextText}
-      />
-      <MenuDivider />
-      <SearchMenu
-        addSearch={() =>
-          nodeData.isSelected
-            ? uiStore.replaceCriteriaWithTagSelection()
-            : uiStore.addSearchCriterias(
-                nodeData.getTagsRecursively().map((c: ID) => new ClientIDSearchCriteria('tags', c)),
-              )
-        }
-        replaceSearch={() =>
-          nodeData.isSelected
-            ? uiStore.replaceCriteriaWithTagSelection()
-            : uiStore.replaceSearchCriterias(
-                nodeData.getTagsRecursively().map((c: ID) => new ClientIDSearchCriteria('tags', c)),
-              )
-        }
       />
       <MenuDivider />
       <MenuItem
@@ -279,9 +129,7 @@
         icon={IconSet.ITEM_MOVE_DOWN}
         disabled={pos === nodeData.parent.subTags.length}
       />
-<<<<<<< HEAD
-=======
-      <Divider />
+      <MenuDivider />
       <MenuItem
         onClick={() =>
           nodeData.isSelected
@@ -300,7 +148,6 @@
         text="Replace Search Query"
         icon={IconSet.REPLACE}
       />
->>>>>>> 28b4f098
     </Menu>
   );
 };
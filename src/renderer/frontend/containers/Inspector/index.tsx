--- conflicted
+++ resolved
@@ -1,9 +1,4 @@
-<<<<<<< HEAD
-import React, { useContext, useState, useCallback, useMemo, useEffect } from 'react';
-=======
 import React, { useContext, useState, useCallback, useMemo, ReactNode } from 'react';
-import fs from 'fs';
->>>>>>> 012f45aa
 import path from 'path';
 import { observer } from 'mobx-react-lite';
 
@@ -12,13 +7,8 @@
 import FileTags from '../../components/FileTag';
 import { ClientFile } from '../../../entities/File';
 import { clamp } from '@blueprintjs/core/lib/esm/common/utils';
-<<<<<<< HEAD
-import IconSet from 'components/Icons';
-import { Icon } from '@blueprintjs/core';
 import { MissingImageFallback } from '../ContentView/GalleryItem';
-=======
 import { CSSTransition } from 'react-transition-group';
->>>>>>> 012f45aa
 
 const sufixes = ['Bytes', 'KB', 'MB', 'GB', 'TB', 'PB', 'EB', 'ZB', 'YB'];
 const getBytes = (bytes: number) => {
@@ -148,7 +138,7 @@
       </>
     );
   } else {
-    content= (
+    content = (
       <>
         <section id="filePreview" />
         <section id="fileOverview">
@@ -159,12 +149,15 @@
   }
   return (
     // Note: timeout needs to equal the transition time in CSS
-    <CSSTransition in={uiStore.isInspectorOpen} classNames="sliding-sidebar" timeout={200} unmountOnExit>
-      <aside id="inspector">
-        {content}
-      </aside>
+    <CSSTransition
+      in={uiStore.isInspectorOpen}
+      classNames="sliding-sidebar"
+      timeout={200}
+      unmountOnExit
+    >
+      <aside id="inspector">{content}</aside>
     </CSSTransition>
-  )
+  );
 });
 
 export default Inspector;
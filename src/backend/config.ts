--- conflicted
+++ resolved
@@ -97,7 +97,6 @@
         });
     },
   },
-<<<<<<< HEAD
   {
     version: 9,
     collections: [
@@ -171,8 +170,6 @@
     },
   },
 ];
-=======
-];
 
 type DBVersioningConfig = {
   version: number;
@@ -199,5 +196,4 @@
   }
 
   return db;
-}
->>>>>>> 631cfb5f
+}
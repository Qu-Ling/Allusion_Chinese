--- conflicted
+++ resolved
@@ -1,11 +1,7 @@
 {
   "name": "allusion",
   "productName": "Allusion",
-<<<<<<< HEAD
   "version": "1.0.0-rc2",
-=======
-  "version": "1.0.0-rc1.2",
->>>>>>> f3b20861
   "description": "A tool for managing your visual library",
   "main": "build/main.bundle.js",
   "scripts": {
